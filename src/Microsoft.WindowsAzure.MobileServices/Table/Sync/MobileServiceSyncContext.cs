﻿// ----------------------------------------------------------------------------
// Copyright (c) Microsoft Corporation. All rights reserved.
// ----------------------------------------------------------------------------

using System;
using System.Collections.Generic;
using System.Linq;
using System.Threading;
using System.Threading.Tasks;
using Microsoft.WindowsAzure.MobileServices.Eventing;
using Microsoft.WindowsAzure.MobileServices.Query;
using Microsoft.WindowsAzure.MobileServices.Threading;
using Newtonsoft.Json.Linq;

namespace Microsoft.WindowsAzure.MobileServices.Sync
{
    internal class MobileServiceSyncContext : IMobileServiceSyncContext, IDisposable
    {
        private MobileServiceSyncSettingsManager settings;
        private TaskCompletionSource<object> initializeTask;
        private MobileServiceClient client;

        /// <summary>
        /// Lock to ensure that multiple insert,update,delete operations don't interleave as they are added to queue and storage
        /// </summary>
        private AsyncReaderWriterLock storeQueueLock = new AsyncReaderWriterLock();

        /// <summary>
        /// Variable for Store property. Not meant to be accessed directly.
        /// </summary>
        private IMobileServiceLocalStore _store;

        /// <summary>
        /// Queue for executing sync calls (push,pull) one after the other
        /// </summary>
        private ActionBlock syncQueue;

        /// <summary>
        /// Queue for pending operations (insert,delete,update) against remote table 
        /// </summary>
        private OperationQueue opQueue;

        private StoreTrackingOptions storeTrackingOptions; 
        
        private IMobileServiceLocalStore localOperationsStore;
        
        public IMobileServiceSyncHandler Handler { get; private set; }

        public IMobileServiceLocalStore Store
        {
            get { return this._store; }
            private set
            {
                IMobileServiceLocalStore oldStore = this._store;
                this._store = value;
                if (oldStore != null)
                {
                    oldStore.Dispose();
                }
            }
        }

        public bool IsInitialized
        {
            get { return this.initializeTask != null && this.initializeTask.Task.Status == TaskStatus.RanToCompletion; }
        }

        public MobileServiceSyncContext(MobileServiceClient client)
        {
            if (client == null)
            {
                throw new ArgumentNullException("client");
            }

            this.client = client;
        }

        public long PendingOperations
        {
            get
            {
                if (!this.IsInitialized)
                {
                    return 0;
                }
                return this.opQueue.PendingOperations;
            }
        }

        public StoreTrackingOptions StoreTrackingOptions
        {
            get { return this.storeTrackingOptions; }
        }

        public Task InitializeAsync(IMobileServiceLocalStore store, IMobileServiceSyncHandler handler)
        {
            return InitializeAsync(store, handler, StoreTrackingOptions.None);
        }

        public async Task InitializeAsync(IMobileServiceLocalStore store, IMobileServiceSyncHandler handler, StoreTrackingOptions trackingOptions)
        {
            if (store == null)
            {
                throw new ArgumentNullException("store");
            }
            handler = handler ?? new MobileServiceSyncHandler();

            this.initializeTask = new TaskCompletionSource<object>();

            using (await this.storeQueueLock.WriterLockAsync())
            {
                this.Handler = handler;
                this.Store = store;
                this.storeTrackingOptions = trackingOptions;

                this.syncQueue = new ActionBlock();
                await this.Store.InitializeAsync();
                this.opQueue = await OperationQueue.LoadAsync(store);
                this.settings = new MobileServiceSyncSettingsManager(store);
                this.localOperationsStore = StoreChangeTrackerFactory.CreateTrackedStore(store, StoreOperationSource.Local, trackingOptions, this.client.EventManager, this.settings);
                
                this.initializeTask.SetResult(null);
            }
        }

        public async Task<JToken> ReadAsync(string tableName, string query)
        {
            await this.EnsureInitializedAsync();

            var queryDescription = MobileServiceTableQueryDescription.Parse(tableName, query);
            using (await this.storeQueueLock.ReaderLockAsync())
            {
                return await this.Store.ReadAsync(queryDescription);
            }
        }

        public async Task InsertAsync(string tableName, MobileServiceTableKind tableKind, string id, JObject item)
        {
            var operation = new InsertOperation(tableName, tableKind, id)
            {
                Table = await this.GetTable(tableName)
            };

            await this.ExecuteOperationAsync(operation, item);
        }

        public async Task UpdateAsync(string tableName, MobileServiceTableKind tableKind, string id, JObject item)
        {
            var operation = new UpdateOperation(tableName, tableKind, id)
            {
                Table = await this.GetTable(tableName)
            };

            await this.ExecuteOperationAsync(operation, item);
        }

        public async Task DeleteAsync(string tableName, MobileServiceTableKind tableKind, string id, JObject item)
        {
            var operation = new DeleteOperation(tableName, tableKind, id)
            {
                Table = await this.GetTable(tableName),
                Item = item // item will be deleted from store, so we need to put it in the operation queue
            };

            await this.ExecuteOperationAsync(operation, item);
        }

        public async Task<JObject> LookupAsync(string tableName, string id)
        {
            await this.EnsureInitializedAsync();

            return await this.Store.LookupAsync(tableName, id);
        }

        /// <summary>
        /// Pulls all items that match the given query from the associated remote table.
        /// </summary>
        /// <param name="tableName">The name of table to pull</param>
        /// <param name="tableKind">The kind of table</param>
        /// <param name="queryId">A string that uniquely identifies this query and is used to keep track of its sync state.</param>
        /// <param name="query">An OData query that determines which items to 
        /// pull from the remote table.</param>
        /// <param name="options">An instance of <see cref="MobileServiceRemoteTableOptions"/></param>
        /// <param name="parameters">A dictionary of user-defined parameters and values to include in 
        /// the request URI query string.</param>
        /// <param name="relatedTables">
        /// List of tables that may have related records that need to be push before this table is pulled down.
        /// When no table is specified, all tables are considered related.
        /// </param>
        /// <param name="reader">An instance of <see cref="MobileServiceObjectReader"/></param>
        /// <param name="cancellationToken">The <see cref="System.Threading.CancellationToken"/> token to observe
        /// </param>
        /// <param name="pullOptions">
        /// PullOptions that determine how to pull data from the remote table
        /// </param>
        /// <returns>
        /// A task that completes when pull operation has finished.
        /// </returns>
        public async Task PullAsync(string tableName, MobileServiceTableKind tableKind, string queryId, string query, MobileServiceRemoteTableOptions options, IDictionary<string, string> parameters, IEnumerable<string> relatedTables, MobileServiceObjectReader reader, CancellationToken cancellationToken, PullOptions pullOptions)
        {
            await this.EnsureInitializedAsync();

            if (parameters != null)
            {
                if (parameters.Keys.Any(k => k.Equals(MobileServiceTable.IncludeDeletedParameterName, StringComparison.OrdinalIgnoreCase)))
                {
                    throw new ArgumentException("The key '{0}' is reserved and cannot be specified as a query parameter.".FormatInvariant(MobileServiceTable.IncludeDeletedParameterName));
                }
            }

            var table = await this.GetTable(tableName);
            var queryDescription = MobileServiceTableQueryDescription.Parse(this.client.MobileAppUri, tableName, query);

            // local schema should be same as remote schema otherwise push can't function
            if (queryDescription.Selection.Any() || queryDescription.Projections.Any())
            {
                throw new ArgumentException("Pull query with select clause is not supported.", "query");
            }

            bool isIncrementalSync = !String.IsNullOrEmpty(queryId);
            if (isIncrementalSync)
            {
                if (queryDescription.Ordering.Any())
                {
                    throw new ArgumentException("Incremental pull query must not have orderby clause.", "query");
                }
                if (queryDescription.Top.HasValue || queryDescription.Skip.HasValue)
                {
                    throw new ArgumentException("Incremental pull query must not have skip or top specified.", "query");
                }
            }

            if (!options.HasFlag(MobileServiceRemoteTableOptions.OrderBy) && queryDescription.Ordering.Any())
            {
                throw new ArgumentException("The supported table options does not include orderby.", "query");
            }

            if (!options.HasFlag(MobileServiceRemoteTableOptions.Skip) && queryDescription.Skip.HasValue)
            {
                throw new ArgumentException("The supported table options does not include skip.", "query");
            }

            if (!options.HasFlag(MobileServiceRemoteTableOptions.Top) && queryDescription.Top.HasValue)
            {
                throw new ArgumentException("The supported table options does not include top.", "query");
            }

            // let us not burden the server to calculate the count when we don't need it for pull
            queryDescription.IncludeTotalCount = false;

            using (var store = StoreChangeTrackerFactory.CreateTrackedStore(this.Store, StoreOperationSource.ServerPull, this.storeTrackingOptions, this.client.EventManager, this.settings))
            {
                var action = new PullAction(table, tableKind, this, queryId, queryDescription, parameters, relatedTables,
                    this.opQueue, this.settings, store, options, pullOptions, reader, cancellationToken);
                await this.ExecuteSyncAction(action);
            }
        }

        public async Task PurgeAsync(string tableName, MobileServiceTableKind tableKind, string queryId, string query, bool force, CancellationToken cancellationToken)
        {
            await this.EnsureInitializedAsync();

            var table = await this.GetTable(tableName);
            var queryDescription = MobileServiceTableQueryDescription.Parse(tableName, query);

            using (var trackedStore = StoreChangeTrackerFactory.CreateTrackedStore(this.Store, StoreOperationSource.LocalPurge, this.storeTrackingOptions, this.client.EventManager, this.settings))
            {
                var action = new PurgeAction(table, tableKind, queryId, queryDescription, force, this, this.opQueue, this.client.EventManager, this.settings, this.Store, cancellationToken);
                await this.ExecuteSyncAction(action);
            }
        }

        public Task PushAsync(CancellationToken cancellationToken)
        {
            return PushAsync(cancellationToken, MobileServiceTableKind.Table, new string[0]);
        }

        public async Task PushAsync(CancellationToken cancellationToken, MobileServiceTableKind tableKind, params string[] tableNames)
        {
            await this.EnsureInitializedAsync();

            // use empty handler if its not a standard table push
            var handler = tableKind == MobileServiceTableKind.Table ? this.Handler : new MobileServiceSyncHandler();

            using (var trackedStore = StoreChangeTrackerFactory.CreateTrackedStore(this.Store, StoreOperationSource.ServerPush, this.storeTrackingOptions, this.client.EventManager, this.settings))
            {
                var action = new PushAction(this.opQueue,
                                          trackedStore,
                                          tableKind,
                                          tableNames,
                                          handler,
                                          this.client,
                                          this,
                                          cancellationToken);
                
                await this.ExecuteSyncAction(action);
            }
        }

        public async Task ExecuteSyncAction(SyncAction action)
        {
            Task discard = this.syncQueue.Post(action.ExecuteAsync, action.CancellationToken);

            await action.CompletionTask;
        }

        public virtual async Task<MobileServiceTable> GetTable(string tableName)
        {
            await this.EnsureInitializedAsync();

            var table = this.client.GetTable(tableName) as MobileServiceTable;
            table.Features = MobileServiceFeatures.Offline;

            return table;
        }

        public Task CancelAndUpdateItemAsync(MobileServiceTableOperationError error, JObject item)
        {
            string itemId = error.Item.Value<string>(MobileServiceSystemColumns.Id);
            return this.ExecuteOperationSafeAsync(itemId, error.TableName, async () =>
            {
                await this.TryCancelOperation(error);
                using (var trackedStore = StoreChangeTrackerFactory.CreateTrackedStore(this.Store, StoreOperationSource.LocalConflictResolution, this.storeTrackingOptions, this.client.EventManager, this.settings))
                {
                    await trackedStore.UpsertAsync(error.TableName, item, fromServer: true);
                }
            });
        }

        public Task UpdateOperationAsync(MobileServiceTableOperationError error, JObject item)
        {
            string itemId = error.Item.Value<string>(MobileServiceSystemColumns.Id);
            return this.ExecuteOperationSafeAsync(itemId, error.TableName, async () =>
            {
                await this.TryUpdateOperation(error, item);
                if (error.OperationKind != MobileServiceTableOperationKind.Delete)
                {
                    await this.Store.UpsertAsync(error.TableName, item, fromServer: true);
                }
            });
        }

<<<<<<< HEAD
=======
        public Task UpdateOperationAsync(MobileServiceTableOperationError error, JObject item)
        {
            string itemId = error.Item.Value<string>(MobileServiceSystemColumns.Id);
            return this.ExecuteOperationSafeAsync(itemId, error.TableName, async () =>
            {
                await this.TryUpdateOperation(error, item);
                if (error.OperationKind != MobileServiceTableOperationKind.Delete)
                {
                    await this.Store.UpsertAsync(error.TableName, item, fromServer: true);
                }
            });
        }

>>>>>>> d8a52114
        private async Task TryUpdateOperation(MobileServiceTableOperationError error, JObject item)
        {
            if (!await this.opQueue.UpdateAsync(error.Id, error.OperationVersion, item))
            {
                throw new InvalidOperationException("The operation has been updated and cannot be updated again");
            }

            // delete errors for updated operation
            await this.Store.DeleteAsync(MobileServiceLocalSystemTables.SyncErrors, error.Id);
        }

        public Task CancelAndDiscardItemAsync(MobileServiceTableOperationError error)
        {
            string itemId = error.Item.Value<string>(MobileServiceSystemColumns.Id);
            return this.ExecuteOperationSafeAsync(itemId, error.TableName, async () =>
            {
                await this.TryCancelOperation(error);
                using (var trackedStore = StoreChangeTrackerFactory.CreateTrackedStore(this.Store, StoreOperationSource.LocalConflictResolution, this.storeTrackingOptions, this.client.EventManager, this.settings))
                {
                    await trackedStore.DeleteAsync(error.TableName, itemId);
                }
            });
        }

        public async Task DeferTableActionAsync(TableAction action)
        {
            IEnumerable<string> tableNames;
            if (action.RelatedTables == null) // no related table
            {
                tableNames = new[] { action.Table.TableName };
            }
            else if (action.RelatedTables.Any()) // some related tables
            {
                tableNames = new[] { action.Table.TableName }.Concat(action.RelatedTables);
            }
            else // all tables are related
            {
                tableNames = Enumerable.Empty<string>();
            }

            try
            {
                await this.PushAsync(action.CancellationToken, action.TableKind, tableNames.ToArray());
            }
            finally
            {
                Task discard = this.syncQueue.Post(action.ExecuteAsync, action.CancellationToken);
            }
        }

        private async Task TryCancelOperation(MobileServiceTableOperationError error)
        {
            if (!await this.opQueue.DeleteAsync(error.Id, error.OperationVersion))
            {
                throw new InvalidOperationException("The operation has been updated and cannot be cancelled.");
            }
            // delete errors for cancelled operation
            await this.Store.DeleteAsync(MobileServiceLocalSystemTables.SyncErrors, error.Id);
        }

        private async Task EnsureInitializedAsync()
        {
            if (this.initializeTask == null)
            {
                throw new InvalidOperationException("SyncContext is not yet initialized.");
            }
            else
            {
                // when the initialization has started we wait for it to complete
                await this.initializeTask.Task;
            }
        }

        private Task ExecuteOperationAsync(MobileServiceTableOperation operation, JObject item)
        {
            return this.ExecuteOperationSafeAsync(operation.ItemId, operation.TableName, async () =>
            {
                MobileServiceTableOperation existing = await this.opQueue.GetOperationByItemIdAsync(operation.TableName, operation.ItemId);
                if (existing != null)
                {
                    existing.Validate(operation); // make sure this operation is legal and collapses after any previous operation on same item already in the queue
                }

                try
                {
                    await operation.ExecuteLocalAsync(this.localOperationsStore, item); // first execute operation on local store
                }
                catch (Exception ex)
                {
                    if (ex is MobileServiceLocalStoreException)
                    {
                        throw;
                    }
                    throw new MobileServiceLocalStoreException("Failed to perform operation on local store.", ex);
                }

                if (existing != null)
                {
                    existing.Collapse(operation); // cancel either existing, new or both operation 
                    // delete error for collapsed operation
                    await this.Store.DeleteAsync(MobileServiceLocalSystemTables.SyncErrors, existing.Id);
                    if (existing.IsCancelled) // if cancelled we delete it
                    {
                        await this.opQueue.DeleteAsync(existing.Id, existing.Version);
                    }
                    else if (existing.IsUpdated)
                    {
                        await this.opQueue.UpdateAsync(existing);
                    }
                }

                // if validate didn't cancel the operation then queue it
                if (!operation.IsCancelled)
                {
                    await this.opQueue.EnqueueAsync(operation);
                }
            });
        }

        private async Task ExecuteOperationSafeAsync(string itemId, string tableName, Func<Task> action)
        {
            await this.EnsureInitializedAsync();

            // take slowest lock first and quickest last in order to avoid blocking quick operations for long time            
            using (await this.opQueue.LockItemAsync(itemId, CancellationToken.None))  // prevent any inflight operation on the same item
            using (await this.opQueue.LockTableAsync(tableName, CancellationToken.None)) // prevent interferance with any in-progress pull/purge action
            using (await this.storeQueueLock.WriterLockAsync()) // prevent any other operation from interleaving between store and queue insert
            {
                await action();
            }
        }

        public void Dispose()
        {
            this.Dispose(disposing: true);
            GC.SuppressFinalize(this);
        }

        protected virtual void Dispose(bool disposing)
        {
            if (disposing && this._store != null)
            {
                this.settings.Dispose();
                this._store.Dispose();
            }
        }
    }
}<|MERGE_RESOLUTION|>--- conflicted
+++ resolved
@@ -1,4 +1,4 @@
-﻿// ----------------------------------------------------------------------------
+// ----------------------------------------------------------------------------
 // Copyright (c) Microsoft Corporation. All rights reserved.
 // ----------------------------------------------------------------------------
 
@@ -340,22 +340,6 @@
             });
         }
 
-<<<<<<< HEAD
-=======
-        public Task UpdateOperationAsync(MobileServiceTableOperationError error, JObject item)
-        {
-            string itemId = error.Item.Value<string>(MobileServiceSystemColumns.Id);
-            return this.ExecuteOperationSafeAsync(itemId, error.TableName, async () =>
-            {
-                await this.TryUpdateOperation(error, item);
-                if (error.OperationKind != MobileServiceTableOperationKind.Delete)
-                {
-                    await this.Store.UpsertAsync(error.TableName, item, fromServer: true);
-                }
-            });
-        }
-
->>>>>>> d8a52114
         private async Task TryUpdateOperation(MobileServiceTableOperationError error, JObject item)
         {
             if (!await this.opQueue.UpdateAsync(error.Id, error.OperationVersion, item))
