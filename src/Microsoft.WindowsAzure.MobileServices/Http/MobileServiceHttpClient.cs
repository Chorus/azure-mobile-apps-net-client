--- conflicted
+++ resolved
@@ -502,12 +502,7 @@
                 request.Headers.Add(RequestApplicationKeyHeader, this.applicationKey);
             }
 
-<<<<<<< HEAD
-            if (client.CurrentUser != null &&
-                !string.IsNullOrEmpty(client.CurrentUser.MobileServiceAuthenticationToken))
-=======
             if (user != null && !string.IsNullOrEmpty(user.MobileServiceAuthenticationToken))
->>>>>>> 37393750
             {
                 request.Headers.Add(RequestAuthenticationHeader, user.MobileServiceAuthenticationToken);
             }
