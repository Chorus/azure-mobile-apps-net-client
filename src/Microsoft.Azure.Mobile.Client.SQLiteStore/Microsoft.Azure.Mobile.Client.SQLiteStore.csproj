--- conflicted
+++ resolved
@@ -1,25 +1,14 @@
 <Project Sdk="MSBuild.Sdk.Extras/2.1.2">
   <Import Project="..\..\build\Microsoft.Azure.Mobile.Client.Build.props" />
   <PropertyGroup>
-<<<<<<< HEAD
-    <TargetFrameworks>netstandard2.0</TargetFrameworks>
-    <VersionPrefix>4.1.2</VersionPrefix>
-=======
     <TargetFrameworks>netstandard2.0;net461;monoandroid90;monoandroid10.0;xamarin.ios10</TargetFrameworks>
->>>>>>> c978c707
     <PackageTitle>Azure Mobile SQLiteStore</PackageTitle>
     <Title>Azure Mobile SQLiteStore</Title>
     <Authors>Microsoft; Chorus</Authors>
     <Product>$(AssemblyName) ($(TargetFramework))</Product>
-<<<<<<< HEAD
-    <PackageLicenseUrl>http://go.microsoft.com/fwlink/?LinkId=286110</PackageLicenseUrl>
-    <PackageProjectUrl>https://github.com/Chorus/azure-mobile-apps-net-client</PackageProjectUrl>
-    <PackageIconUrl>http://go.microsoft.com/fwlink/?LinkID=288890</PackageIconUrl>
-=======
     <PackageLicenseFile>LICENSE.txt</PackageLicenseFile>
     <PackageIcon>icon.png</PackageIcon>
     <PackageProjectUrl>https://github.com/Azure/azure-mobile-apps-net-client</PackageProjectUrl>
->>>>>>> c978c707
     <PackageRequireLicenseAcceptance>true</PackageRequireLicenseAcceptance>
     <Description>This library provides features for creating offline sync-enabled Windows and Xamarin mobile apps that connect to Azure Mobile Apps. It provides an implementation of a local store based on SQLite. To learn more about Azure Mobile, go to http://azure.microsoft.com/mobile. </Description>
     <Summary>Azure Mobile Apps offline store for SQLite</Summary>
@@ -30,13 +19,7 @@
     <Copyright>© Microsoft Corporation. All rights reserved.</Copyright>
     <DebugType>portable</DebugType>
     <RootNamespace>Microsoft.WindowsAzure.MobileServices.SQLiteStore</RootNamespace>
-<<<<<<< HEAD
-    <Company>Microsoft, mobile-center, Chorus</Company>
-    <PackageId>Chorus.Azure.Mobile.Client.SQLiteStore</PackageId>
-    <Version>4.1.6</Version>
-=======
     <Company>Microsoft</Company>
->>>>>>> c978c707
     <GeneratePackageOnBuild>true</GeneratePackageOnBuild>
   </PropertyGroup>
   <PropertyGroup Condition=" '$(Configuration)'=='Debug' ">
