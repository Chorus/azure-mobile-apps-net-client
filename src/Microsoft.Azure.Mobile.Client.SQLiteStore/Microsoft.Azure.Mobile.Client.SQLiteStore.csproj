﻿<Project Sdk="Microsoft.NET.Sdk">
  <Import Project="..\..\build\Microsoft.Azure.Mobile.Client.Build.props" />
  <PropertyGroup>
<<<<<<< HEAD
    <TargetFrameworks>netstandard1.4;portable-net45+win8+wpa81;net45</TargetFrameworks>
    <Version>4.0.0</Version>
=======
    <TargetFrameworks>netstandard1.4;net45</TargetFrameworks>
    <Version>4.0.1</Version>
>>>>>>> 95c6fcca
    <PackageTitle>Azure Mobile SQLiteStore</PackageTitle>
    <Title>Azure Mobile SQLiteStore</Title>
    <Authors>Microsoft, mobile-center</Authors>
    <Product>$(AssemblyName) ($(TargetFramework))</Product>
    <PackageLicenseUrl>http://go.microsoft.com/fwlink/?LinkId=286110</PackageLicenseUrl>
    <PackageProjectUrl>https://github.com/Azure/azure-mobile-apps-net-client</PackageProjectUrl>
    <PackageIconUrl>http://go.microsoft.com/fwlink/?LinkID=288890</PackageIconUrl>
    <PackageRequireLicenseAcceptance>true</PackageRequireLicenseAcceptance>
    <Description>This library provides features for creating offline sync-enabled Windows and Xamarin mobile apps that connect to Azure Mobile Apps. It provides an implementation of a local store based on SQLite. To learn more about Azure Mobile, go to http://azure.microsoft.com/mobile. </Description>
    <Summary>Azure Mobile Apps offline store for SQLite</Summary>
    <PackageReleaseNotes>https://github.com/Azure/azure-mobile-apps-net-client/blob/master/CHANGELOG.md</PackageReleaseNotes>
    <RepositoryUrl>https://github.com/Azure/azure-mobile-apps-net-client</RepositoryUrl>
    <PackageTags>microsoft;windows;azure;mobile;apps;services;windowsazureofficial</PackageTags>
    <GenerateDocumentationFile Condition=" '$(Configuration)' == 'Release' ">true</GenerateDocumentationFile>
    <!-- Workaround until Xamarin supports PPDB -->
    <DebugType>full</DebugType>
    <RootNamespace>Microsoft.WindowsAzure.MobileServices.SQLiteStore</RootNamespace>
    <Company>Microsoft, mobile-center</Company>
  </PropertyGroup>
  <PropertyGroup Condition=" '$(TargetFramework)' == 'portable-net45+win8+wpa81' ">
      <TargetFrameworkIdentifier>.NETPortable</TargetFrameworkIdentifier>
      <TargetFrameworkVersion>v4.5</TargetFrameworkVersion>
      <TargetFrameworkProfile>Profile111</TargetFrameworkProfile>
  </PropertyGroup>
  <ItemGroup>
    <PackageReference Include="MSBuild.Sdk.Extras" Version="1.0.0" PrivateAssets="All" />
    <ProjectReference Include="..\Microsoft.Azure.Mobile.Client\Microsoft.Azure.Mobile.Client.csproj" />
    <PackageReference Include="MSBuild.Sdk.Extras" Version="1.0.3" PrivateAssets="All" />
    <PackageReference Include="SQLitePCLRaw.bundle_green" Version="1.1.2" />
  </ItemGroup>
  <ItemGroup>
    <Compile Update="Properties\Resources.Designer.cs" AutoGen="True" DesignTime="True" DependentUpon="Resources.resx" />
    <EmbeddedResource Update="Properties\Resources.resx" Generator="ResXFileCodeGenerator" LastGenOutput="Resources.Designer.cs" />
  </ItemGroup>
<<<<<<< HEAD
  
=======

>>>>>>> 95c6fcca
  <Import Project="$(MSBuildSDKExtrasTargets)" Condition="Exists('$(MSBuildSDKExtrasTargets)')" />
</Project><|MERGE_RESOLUTION|>--- conflicted
+++ resolved
@@ -1,13 +1,8 @@
 ﻿<Project Sdk="Microsoft.NET.Sdk">
   <Import Project="..\..\build\Microsoft.Azure.Mobile.Client.Build.props" />
   <PropertyGroup>
-<<<<<<< HEAD
     <TargetFrameworks>netstandard1.4;portable-net45+win8+wpa81;net45</TargetFrameworks>
-    <Version>4.0.0</Version>
-=======
-    <TargetFrameworks>netstandard1.4;net45</TargetFrameworks>
     <Version>4.0.1</Version>
->>>>>>> 95c6fcca
     <PackageTitle>Azure Mobile SQLiteStore</PackageTitle>
     <Title>Azure Mobile SQLiteStore</Title>
     <Authors>Microsoft, mobile-center</Authors>
@@ -33,19 +28,14 @@
       <TargetFrameworkProfile>Profile111</TargetFrameworkProfile>
   </PropertyGroup>
   <ItemGroup>
-    <PackageReference Include="MSBuild.Sdk.Extras" Version="1.0.0" PrivateAssets="All" />
+    <PackageReference Include="MSBuild.Sdk.Extras" Version="1.0.3" PrivateAssets="All" />
     <ProjectReference Include="..\Microsoft.Azure.Mobile.Client\Microsoft.Azure.Mobile.Client.csproj" />
-    <PackageReference Include="MSBuild.Sdk.Extras" Version="1.0.3" PrivateAssets="All" />
     <PackageReference Include="SQLitePCLRaw.bundle_green" Version="1.1.2" />
   </ItemGroup>
   <ItemGroup>
     <Compile Update="Properties\Resources.Designer.cs" AutoGen="True" DesignTime="True" DependentUpon="Resources.resx" />
     <EmbeddedResource Update="Properties\Resources.resx" Generator="ResXFileCodeGenerator" LastGenOutput="Resources.Designer.cs" />
   </ItemGroup>
-<<<<<<< HEAD
-  
-=======
 
->>>>>>> 95c6fcca
   <Import Project="$(MSBuildSDKExtrasTargets)" Condition="Exists('$(MSBuildSDKExtrasTargets)')" />
 </Project>