--- conflicted
+++ resolved
@@ -6,19 +6,7 @@
 using System;
 using System.Collections.Generic;
 using System.Threading.Tasks;
-<<<<<<< HEAD
-using Xamarin.Auth;
-#if __UNIFIED__
-using Foundation;
-using UIKit;
-using NSAction = System.Action;
-#else
-using MonoTouch.Foundation;
-using MonoTouch.UIKit;
-#endif
-=======
 using Xamarin.Essentials;
->>>>>>> c978c707
 
 namespace Microsoft.WindowsAzure.MobileServices
 {
@@ -46,51 +34,7 @@
         /// </exception>
         public override async Task<string> GetAuthorizationCodeAsync()
         {
-<<<<<<< HEAD
-            var tcs = new TaskCompletionSource<string>();
-
-            if (CurrentAuthenticator != null)
-            {
-                tcs.TrySetException(new InvalidOperationException("Authentication is already in progress."));
-                return tcs.Task;
-            }
-
-            CurrentAuthenticator = new WebRedirectAuthenticator(LoginUri, CallbackUri)
-            {
-                ClearCookiesBeforeLogin = false
-            };
-
-            UIViewController c = CurrentAuthenticator.GetUI();
-
-            UIViewController controller = null;
-            UIPopoverController popover = null;
-
-            CurrentAuthenticator.Error += (o, e) =>
-            {
-                NSAction completed = () =>
-                {
-                    Exception ex = e.Exception ?? new Exception(e.Message);
-                    tcs.TrySetException(ex);
-                };
-
-                if (controller != null)
-                {
-                    controller.DismissViewController(true, null);
-                    completed();
-                }
-
-                if (popover != null)
-                {
-                    popover.Dismiss(true);
-                    completed();
-                }
-                CurrentAuthenticator = null;
-            };
-
-            CurrentAuthenticator.Completed += (o, e) =>
-=======
             try
->>>>>>> c978c707
             {
                 var result = await WebAuthenticator.AuthenticateAsync(LoginUri, CallbackUri).ConfigureAwait(false);
                 if (!result.Properties.TryGetValue("authorization_code", out string authorization_code))
