--- conflicted
+++ resolved
@@ -1,259 +1,249 @@
-﻿<?xml version="1.0" encoding="utf-8"?>
-<Project ToolsVersion="12.0" DefaultTargets="Build" xmlns="http://schemas.microsoft.com/developer/msbuild/2003">
-  <Import Project="..\..\packages\SQLitePCL.3.8.7.2\build\netcore451\SQLitePCL.props" Condition="Exists('..\..\packages\SQLitePCL.3.8.7.2\build\netcore451\SQLitePCL.props')" />
-  <Import Project="$(MSBuildExtensionsPath)\$(MSBuildToolsVersion)\Microsoft.Common.props" Condition="Exists('$(MSBuildExtensionsPath)\$(MSBuildToolsVersion)\Microsoft.Common.props')" />
-  <PropertyGroup>
-    <Configuration Condition=" '$(Configuration)' == '' ">Debug</Configuration>
-    <Platform Condition=" '$(Platform)' == '' ">AnyCPU</Platform>
-    <ProjectGuid>{4864F1AA-A4B9-4F32-B319-A9BAC7D1B200}</ProjectGuid>
-    <OutputType>AppContainerExe</OutputType>
-    <AppDesignerFolder>Properties</AppDesignerFolder>
-    <RootNamespace>Microsoft.WindowsAzure.MobileServices.Test</RootNamespace>
-    <AssemblyName>Microsoft.WindowsAzure.Mobile.Win8.Test2</AssemblyName>
-    <DefaultLanguage>en-US</DefaultLanguage>
-    <DefineConstants>$(DefineConstants);TRACE;NETFX_CORE</DefineConstants>
-    <FileAlignment>512</FileAlignment>
-    <ProjectTypeGuids>{BC8A1FFA-BEE3-4634-8014-F334798102B3};{FAE04EC0-301F-11D3-BF4B-00C04F79EFBC}</ProjectTypeGuids>
-    <PackageCertificateKeyFile>Microsoft.WindowsAzure.Mobile.Win8.Test_StoreKey.pfx</PackageCertificateKeyFile>
-    <SolutionDir Condition="$(SolutionDir) == '' Or $(SolutionDir) == '*Undefined*'">..\..\</SolutionDir>
-    <RestorePackages>true</RestorePackages>
-    <PackageCertificateThumbprint>061D5E67BEEEB0A16F9DEA9E1680AB1F8361A9CB</PackageCertificateThumbprint>
-    <AppxAutoIncrementPackageRevision>False</AppxAutoIncrementPackageRevision>
-    <NuGetPackageImportStamp>d7903221</NuGetPackageImportStamp>
-    <TargetPlatformVersion>8.1</TargetPlatformVersion>
-    <MinimumVisualStudioVersion>12</MinimumVisualStudioVersion>
-    <TargetFrameworkVersion />
-  </PropertyGroup>
-  <PropertyGroup Condition=" '$(Configuration)|$(Platform)' == 'Debug|AnyCPU' ">
-    <PlatformTarget>x86</PlatformTarget>
-    <DebugSymbols>true</DebugSymbols>
-    <DebugType>full</DebugType>
-    <Optimize>false</Optimize>
-    <OutputPath>bin\Debug\</OutputPath>
-    <DefineConstants>$(DefineConstants);DEBUG</DefineConstants>
-    <ErrorReport>prompt</ErrorReport>
-    <WarningLevel>4</WarningLevel>
-    <RunCodeAnalysis>false</RunCodeAnalysis>
-    <DocumentationFile>
-    </DocumentationFile>
-  </PropertyGroup>
-  <PropertyGroup Condition=" '$(Configuration)|$(Platform)' == 'Release|AnyCPU' ">
-    <PlatformTarget>AnyCPU</PlatformTarget>
-    <DebugType>pdbonly</DebugType>
-    <Optimize>true</Optimize>
-    <OutputPath>bin\Release\</OutputPath>
-    <ErrorReport>prompt</ErrorReport>
-    <WarningLevel>4</WarningLevel>
-  </PropertyGroup>
-  <PropertyGroup Condition="'$(Configuration)|$(Platform)' == 'Debug|ARM'">
-    <DebugSymbols>true</DebugSymbols>
-    <OutputPath>bin\ARM\Debug\</OutputPath>
-    <DefineConstants>$(DefineConstants);DEBUG</DefineConstants>
-    <NoWarn>;2008</NoWarn>
-    <DebugType>full</DebugType>
-    <PlatformTarget>ARM</PlatformTarget>
-    <UseVSHostingProcess>false</UseVSHostingProcess>
-    <ErrorReport>prompt</ErrorReport>
-    <Prefer32Bit>true</Prefer32Bit>
-  </PropertyGroup>
-  <PropertyGroup Condition="'$(Configuration)|$(Platform)' == 'Release|ARM'">
-    <OutputPath>bin\ARM\Release\</OutputPath>
-    <Optimize>true</Optimize>
-    <NoWarn>;2008</NoWarn>
-    <DebugType>pdbonly</DebugType>
-    <PlatformTarget>ARM</PlatformTarget>
-    <UseVSHostingProcess>false</UseVSHostingProcess>
-    <ErrorReport>prompt</ErrorReport>
-    <Prefer32Bit>true</Prefer32Bit>
-  </PropertyGroup>
-  <PropertyGroup Condition="'$(Configuration)|$(Platform)' == 'Debug|x64'">
-    <DebugSymbols>true</DebugSymbols>
-    <OutputPath>bin\x64\Debug\</OutputPath>
-    <DefineConstants>$(DefineConstants);DEBUG</DefineConstants>
-    <NoWarn>;2008</NoWarn>
-    <DebugType>full</DebugType>
-    <PlatformTarget>x64</PlatformTarget>
-    <UseVSHostingProcess>false</UseVSHostingProcess>
-    <ErrorReport>prompt</ErrorReport>
-    <Prefer32Bit>true</Prefer32Bit>
-  </PropertyGroup>
-  <PropertyGroup Condition="'$(Configuration)|$(Platform)' == 'Release|x64'">
-    <OutputPath>bin\x64\Release\</OutputPath>
-    <Optimize>true</Optimize>
-    <NoWarn>;2008</NoWarn>
-    <DebugType>pdbonly</DebugType>
-    <PlatformTarget>x64</PlatformTarget>
-    <UseVSHostingProcess>false</UseVSHostingProcess>
-    <ErrorReport>prompt</ErrorReport>
-    <Prefer32Bit>true</Prefer32Bit>
-  </PropertyGroup>
-  <PropertyGroup Condition="'$(Configuration)|$(Platform)' == 'Debug|x86'">
-    <DebugSymbols>true</DebugSymbols>
-    <OutputPath>bin\x86\Debug\</OutputPath>
-    <DefineConstants>$(DefineConstants);DEBUG</DefineConstants>
-    <NoWarn>;2008</NoWarn>
-    <DebugType>full</DebugType>
-    <PlatformTarget>x86</PlatformTarget>
-    <UseVSHostingProcess>false</UseVSHostingProcess>
-    <ErrorReport>prompt</ErrorReport>
-    <Prefer32Bit>true</Prefer32Bit>
-  </PropertyGroup>
-  <PropertyGroup Condition="'$(Configuration)|$(Platform)' == 'Release|x86'">
-    <OutputPath>bin\x86\Release\</OutputPath>
-    <Optimize>true</Optimize>
-    <NoWarn>;2008</NoWarn>
-    <DebugType>pdbonly</DebugType>
-    <PlatformTarget>x86</PlatformTarget>
-    <UseVSHostingProcess>false</UseVSHostingProcess>
-    <ErrorReport>prompt</ErrorReport>
-    <Prefer32Bit>true</Prefer32Bit>
-  </PropertyGroup>
-  <ItemGroup>
-    <!-- A reference to the entire .Net Framework and Windows SDK are automatically included -->
-    <ProjectReference Include="..\Microsoft.WindowsAzure.MobileServices.TestFramework\Microsoft.WindowsAzure.Mobile.TestFramework.csproj">
-      <Project>{a2500bd2-a9a2-4085-9978-dee3675b02dd}</Project>
-      <Name>Microsoft.WindowsAzure.Mobile.TestFramework</Name>
-      <Private>True</Private>
-    </ProjectReference>
-    <ProjectReference Include="..\Microsoft.WindowsAzure.MobileServices.Test\Microsoft.WindowsAzure.Mobile.Test.csproj">
-      <Project>{d8bbc92a-b213-463b-911d-3a106f91d5f9}</Project>
-      <Name>Microsoft.WindowsAzure.Mobile.Test</Name>
-    </ProjectReference>
-  </ItemGroup>
-  <ItemGroup>
-    <Compile Include="App.xaml.cs">
-      <DependentUpon>App.xaml</DependentUpon>
-    </Compile>
-    <Compile Include="Functional\PushFunctional.Test.cs" />
-    <Compile Include="Functional\OfflineTests.cs" />
-    <Compile Include="PlatformTests\ClientSDKLoginTests.cs" />
-    <Compile Include="Properties\AssemblyInfo.cs" />
-    <Compile Include="PlatformTests\LoginTests.cs" />
-    <Compile Include="TestPlatform\CurrentTestPlatform.cs" />
-    <Compile Include="TestPlatform\PushTestUtility.cs" />
-    <Compile Include="UI\LoginPage.xaml.cs">
-      <DependentUpon>LoginPage.xaml</DependentUpon>
-    </Compile>
-    <Compile Include="UI\GroupDescription.cs" />
-    <Compile Include="UI\MainPage.xaml.cs">
-      <DependentUpon>MainPage.xaml</DependentUpon>
-    </Compile>
-    <Compile Include="UI\TestDescription.cs" />
-    <Compile Include="UI\TestPage.xaml.cs">
-      <DependentUpon>TestPage.xaml</DependentUpon>
-    </Compile>
-  </ItemGroup>
-  <ItemGroup>
-    <AppxManifest Include="Package.appxmanifest">
-      <SubType>Designer</SubType>
-    </AppxManifest>
-    <Content Include="Fonts\LiveSymbol.ttf" />
-    <None Include="Microsoft.WindowsAzure.Mobile.Win8.Test_StoreKey.pfx" />
-    <None Include="Package.StoreAssociation.xml" />
-    <None Include="Microsoft.WindowsAzure.Mobile.Win8.Test_TemporaryKey.pfx" />
-    <EmbeddedResource Include="packages.config" />
-  </ItemGroup>
-  <ItemGroup>
-    <ApplicationDefinition Include="App.xaml">
-      <Generator>MSBuild:Compile</Generator>
-      <SubType>Designer</SubType>
-    </ApplicationDefinition>
-    <Page Include="Common\StandardStyles.xaml">
-      <Generator>MSBuild:Compile</Generator>
-      <SubType>Designer</SubType>
-    </Page>
-    <Page Include="UI\LoginPage.xaml">
-      <SubType>Designer</SubType>
-      <Generator>MSBuild:Compile</Generator>
-    </Page>
-    <Page Include="UI\MainPage.xaml">
-      <Generator>MSBuild:Compile</Generator>
-      <SubType>Designer</SubType>
-    </Page>
-    <Page Include="UI\TestPage.xaml">
-      <Generator>MSBuild:Compile</Generator>
-      <SubType>Designer</SubType>
-    </Page>
-  </ItemGroup>
-  <ItemGroup>
-    <Content Include="Assets\Logo.png" />
-    <Content Include="Assets\SmallLogo.png" />
-    <Content Include="Assets\SplashScreen.png" />
-    <Content Include="Assets\StoreLogo.png" />
-  </ItemGroup>
-  <ItemGroup>
-    <SDKReference Include="Microsoft.VCLibs, version=12.0">
-      <Name>Microsoft Visual C++ 2013 Runtime Package for Windows</Name>
-    </SDKReference>
-    <SDKReference Include="SQLite.WinRT81, Version=3.8.9">
-      <Name>SQLite for Windows Runtime %28Windows 8.1%29</Name>
-    </SDKReference>
-  </ItemGroup>
-  <ItemGroup>
-    <Reference Include="Microsoft.Live">
-      <HintPath>..\..\packages\LiveSDK.5.6.2\WindowsXAML\Microsoft.Live.dll</HintPath>
-    </Reference>
-    <Reference Include="Microsoft.WindowsAzure.Mobile, Version=2.0.0.0, Culture=neutral, PublicKeyToken=31bf3856ad364e35, processorArchitecture=MSIL">
-      <SpecificVersion>False</SpecificVersion>
-      <HintPath>..\..\packages\WindowsAzure.MobileServices.2.0.0-beta\lib\netcore45\Microsoft.WindowsAzure.Mobile.dll</HintPath>
-    </Reference>
-    <Reference Include="Microsoft.WindowsAzure.Mobile.Ext, Version=2.0.0.0, Culture=neutral, PublicKeyToken=31bf3856ad364e35, processorArchitecture=MSIL">
-      <SpecificVersion>False</SpecificVersion>
-      <HintPath>..\..\packages\WindowsAzure.MobileServices.2.0.0-beta\lib\netcore45\Microsoft.WindowsAzure.Mobile.Ext.dll</HintPath>
-    </Reference>
-    <Reference Include="Microsoft.WindowsAzure.Mobile.SQLiteStore">
-      <HintPath>..\..\packages\WindowsAzure.MobileServices.SQLiteStore.2.0.0-beta\lib\portable-win+net45+wp8+wpa81+monotouch+monoandroid\Microsoft.WindowsAzure.Mobile.SQLiteStore.dll</HintPath>
-      <Private>True</Private>
-    </Reference>
-    <Reference Include="Newtonsoft.Json, Version=6.0.0.0, Culture=neutral, PublicKeyToken=30ad4fe6b2a6aeed, processorArchitecture=MSIL">
-      <SpecificVersion>False</SpecificVersion>
-      <HintPath>..\..\packages\Newtonsoft.Json.6.0.4\lib\netcore45\Newtonsoft.Json.dll</HintPath>
-    </Reference>
-    <Reference Include="SQLitePCL, Version=3.8.7.2, Culture=neutral, PublicKeyToken=bddade01e9c850c5, processorArchitecture=MSIL">
-      <SpecificVersion>False</SpecificVersion>
-      <HintPath>..\..\packages\SQLitePCL.3.8.7.2\lib\netcore451\SQLitePCL.dll</HintPath>
-    </Reference>
-    <Reference Include="System.Net.Http.Extensions, Version=2.2.28.0, Culture=neutral, PublicKeyToken=b03f5f7f11d50a3a, processorArchitecture=MSIL">
-      <SpecificVersion>False</SpecificVersion>
-      <HintPath>..\..\packages\Microsoft.Net.Http.2.2.28\lib\win8\System.Net.Http.Extensions.dll</HintPath>
-    </Reference>
-    <Reference Include="System.Net.Http.Primitives, Version=4.2.28.0, Culture=neutral, PublicKeyToken=b03f5f7f11d50a3a, processorArchitecture=MSIL">
-      <SpecificVersion>False</SpecificVersion>
-      <HintPath>..\..\packages\Microsoft.Net.Http.2.2.28\lib\win8\System.Net.Http.Primitives.dll</HintPath>
-    </Reference>
-  </ItemGroup>
-  <PropertyGroup Condition=" '$(VisualStudioVersion)' == '' or '$(VisualStudioVersion)' &lt; '12.0' ">
-    <VisualStudioVersion>12.0</VisualStudioVersion>
-  </PropertyGroup>
-  <Import Project="$(MSBuildExtensionsPath)\Microsoft\WindowsXaml\v$(VisualStudioVersion)\Microsoft.Windows.UI.Xaml.CSharp.targets" />
-  <Import Project="..\..\packages\Microsoft.Bcl.Build.1.0.14\tools\Microsoft.Bcl.Build.targets" Condition="Exists('..\..\packages\Microsoft.Bcl.Build.1.0.14\tools\Microsoft.Bcl.Build.targets')" />
-  <Target Name="EnsureBclBuildImported" BeforeTargets="BeforeBuild" Condition="'$(BclBuildImported)' == ''">
-    <Error Condition="!Exists('..\..\packages\Microsoft.Bcl.Build.1.0.14\tools\Microsoft.Bcl.Build.targets')" Text="This project references NuGet package(s) that are missing on this computer. Enable NuGet Package Restore to download them.  For more information, see http://go.microsoft.com/fwlink/?LinkID=317567." HelpKeyword="BCLBUILD2001" />
-    <Error Condition="Exists('..\..\packages\Microsoft.Bcl.Build.1.0.14\tools\Microsoft.Bcl.Build.targets')" Text="The build restored NuGet packages. Build the project again to include these packages in the build. For more information, see http://go.microsoft.com/fwlink/?LinkID=317568." HelpKeyword="BCLBUILD2002" />
-  </Target>
-<<<<<<< HEAD
-  <Import Project="$(SolutionDir)\.nuget\NuGet.targets" Condition="Exists('$(SolutionDir)\.nuget\NuGet.targets')" />
-  <Target Name="EnsureNuGetPackageBuildImports" BeforeTargets="PrepareForBuild">
-    <PropertyGroup>
-      <ErrorText>This project references NuGet package(s) that are missing on this computer. Enable NuGet Package Restore to download them.  For more information, see http://go.microsoft.com/fwlink/?LinkID=322105. The missing file is {0}.</ErrorText>
-    </PropertyGroup>
-    <Error Condition="!Exists('$(SolutionDir)\.nuget\NuGet.targets')" Text="$([System.String]::Format('$(ErrorText)', '$(SolutionDir)\.nuget\NuGet.targets'))" />
-  </Target>
-  <Target Name="EnsureNuGetPackageBuildImports" BeforeTargets="PrepareForBuild">
-    <PropertyGroup>
-      <ErrorText>This project references NuGet package(s) that are missing on this computer. Enable NuGet Package Restore to download them.  For more information, see http://go.microsoft.com/fwlink/?LinkID=322105. The missing file is {0}.</ErrorText>
-    </PropertyGroup>
-    <Error Condition="!Exists('..\..\packages\SQLitePCL.3.8.7.2\build\netcore451\SQLitePCL.props')" Text="$([System.String]::Format('$(ErrorText)', '..\..\packages\SQLitePCL.3.8.7.2\build\netcore451\SQLitePCL.props'))" />
-    <Error Condition="!Exists('..\..\packages\SQLitePCL.3.8.7.2\build\netcore451\SQLitePCL.targets')" Text="$([System.String]::Format('$(ErrorText)', '..\..\packages\SQLitePCL.3.8.7.2\build\netcore451\SQLitePCL.targets'))" />
-  </Target>
-  <Import Project="..\..\packages\SQLitePCL.3.8.7.2\build\netcore451\SQLitePCL.targets" Condition="Exists('..\..\packages\SQLitePCL.3.8.7.2\build\netcore451\SQLitePCL.targets')" />
-=======
->>>>>>> 5c426a46
-  <!-- To modify your build process, add your task inside one of the targets below and uncomment it. 
-       Other similar extension points exist, see Microsoft.Common.targets.
-  <Target Name="BeforeBuild">
-  </Target>
-  <Target Name="AfterBuild">
-  </Target>
-  -->
+﻿<?xml version="1.0" encoding="utf-8"?>
+<Project ToolsVersion="12.0" DefaultTargets="Build" xmlns="http://schemas.microsoft.com/developer/msbuild/2003">
+  <Import Project="..\..\packages\SQLitePCL.3.8.7.2\build\netcore451\SQLitePCL.props" Condition="Exists('..\..\packages\SQLitePCL.3.8.7.2\build\netcore451\SQLitePCL.props')" />
+  <Import Project="$(MSBuildExtensionsPath)\$(MSBuildToolsVersion)\Microsoft.Common.props" Condition="Exists('$(MSBuildExtensionsPath)\$(MSBuildToolsVersion)\Microsoft.Common.props')" />
+  <PropertyGroup>
+    <Configuration Condition=" '$(Configuration)' == '' ">Debug</Configuration>
+    <Platform Condition=" '$(Platform)' == '' ">AnyCPU</Platform>
+    <ProjectGuid>{4864F1AA-A4B9-4F32-B319-A9BAC7D1B200}</ProjectGuid>
+    <OutputType>AppContainerExe</OutputType>
+    <AppDesignerFolder>Properties</AppDesignerFolder>
+    <RootNamespace>Microsoft.WindowsAzure.MobileServices.Test</RootNamespace>
+    <AssemblyName>Microsoft.WindowsAzure.Mobile.Win8.Test2</AssemblyName>
+    <DefaultLanguage>en-US</DefaultLanguage>
+    <DefineConstants>$(DefineConstants);TRACE;NETFX_CORE</DefineConstants>
+    <FileAlignment>512</FileAlignment>
+    <ProjectTypeGuids>{BC8A1FFA-BEE3-4634-8014-F334798102B3};{FAE04EC0-301F-11D3-BF4B-00C04F79EFBC}</ProjectTypeGuids>
+    <PackageCertificateKeyFile>Microsoft.WindowsAzure.Mobile.Win8.Test_StoreKey.pfx</PackageCertificateKeyFile>
+    <SolutionDir Condition="$(SolutionDir) == '' Or $(SolutionDir) == '*Undefined*'">..\..\</SolutionDir>
+    <RestorePackages>true</RestorePackages>
+    <PackageCertificateThumbprint>061D5E67BEEEB0A16F9DEA9E1680AB1F8361A9CB</PackageCertificateThumbprint>
+    <AppxAutoIncrementPackageRevision>False</AppxAutoIncrementPackageRevision>
+    <NuGetPackageImportStamp>d7903221</NuGetPackageImportStamp>
+    <TargetPlatformVersion>8.1</TargetPlatformVersion>
+    <MinimumVisualStudioVersion>12</MinimumVisualStudioVersion>
+    <TargetFrameworkVersion />
+  </PropertyGroup>
+  <PropertyGroup Condition=" '$(Configuration)|$(Platform)' == 'Debug|AnyCPU' ">
+    <PlatformTarget>x86</PlatformTarget>
+    <DebugSymbols>true</DebugSymbols>
+    <DebugType>full</DebugType>
+    <Optimize>false</Optimize>
+    <OutputPath>bin\Debug\</OutputPath>
+    <DefineConstants>$(DefineConstants);DEBUG</DefineConstants>
+    <ErrorReport>prompt</ErrorReport>
+    <WarningLevel>4</WarningLevel>
+    <RunCodeAnalysis>false</RunCodeAnalysis>
+    <DocumentationFile>
+    </DocumentationFile>
+  </PropertyGroup>
+  <PropertyGroup Condition=" '$(Configuration)|$(Platform)' == 'Release|AnyCPU' ">
+    <PlatformTarget>AnyCPU</PlatformTarget>
+    <DebugType>pdbonly</DebugType>
+    <Optimize>true</Optimize>
+    <OutputPath>bin\Release\</OutputPath>
+    <ErrorReport>prompt</ErrorReport>
+    <WarningLevel>4</WarningLevel>
+  </PropertyGroup>
+  <PropertyGroup Condition="'$(Configuration)|$(Platform)' == 'Debug|ARM'">
+    <DebugSymbols>true</DebugSymbols>
+    <OutputPath>bin\ARM\Debug\</OutputPath>
+    <DefineConstants>$(DefineConstants);DEBUG</DefineConstants>
+    <NoWarn>;2008</NoWarn>
+    <DebugType>full</DebugType>
+    <PlatformTarget>ARM</PlatformTarget>
+    <UseVSHostingProcess>false</UseVSHostingProcess>
+    <ErrorReport>prompt</ErrorReport>
+    <Prefer32Bit>true</Prefer32Bit>
+  </PropertyGroup>
+  <PropertyGroup Condition="'$(Configuration)|$(Platform)' == 'Release|ARM'">
+    <OutputPath>bin\ARM\Release\</OutputPath>
+    <Optimize>true</Optimize>
+    <NoWarn>;2008</NoWarn>
+    <DebugType>pdbonly</DebugType>
+    <PlatformTarget>ARM</PlatformTarget>
+    <UseVSHostingProcess>false</UseVSHostingProcess>
+    <ErrorReport>prompt</ErrorReport>
+    <Prefer32Bit>true</Prefer32Bit>
+  </PropertyGroup>
+  <PropertyGroup Condition="'$(Configuration)|$(Platform)' == 'Debug|x64'">
+    <DebugSymbols>true</DebugSymbols>
+    <OutputPath>bin\x64\Debug\</OutputPath>
+    <DefineConstants>$(DefineConstants);DEBUG</DefineConstants>
+    <NoWarn>;2008</NoWarn>
+    <DebugType>full</DebugType>
+    <PlatformTarget>x64</PlatformTarget>
+    <UseVSHostingProcess>false</UseVSHostingProcess>
+    <ErrorReport>prompt</ErrorReport>
+    <Prefer32Bit>true</Prefer32Bit>
+  </PropertyGroup>
+  <PropertyGroup Condition="'$(Configuration)|$(Platform)' == 'Release|x64'">
+    <OutputPath>bin\x64\Release\</OutputPath>
+    <Optimize>true</Optimize>
+    <NoWarn>;2008</NoWarn>
+    <DebugType>pdbonly</DebugType>
+    <PlatformTarget>x64</PlatformTarget>
+    <UseVSHostingProcess>false</UseVSHostingProcess>
+    <ErrorReport>prompt</ErrorReport>
+    <Prefer32Bit>true</Prefer32Bit>
+  </PropertyGroup>
+  <PropertyGroup Condition="'$(Configuration)|$(Platform)' == 'Debug|x86'">
+    <DebugSymbols>true</DebugSymbols>
+    <OutputPath>bin\x86\Debug\</OutputPath>
+    <DefineConstants>$(DefineConstants);DEBUG</DefineConstants>
+    <NoWarn>;2008</NoWarn>
+    <DebugType>full</DebugType>
+    <PlatformTarget>x86</PlatformTarget>
+    <UseVSHostingProcess>false</UseVSHostingProcess>
+    <ErrorReport>prompt</ErrorReport>
+    <Prefer32Bit>true</Prefer32Bit>
+  </PropertyGroup>
+  <PropertyGroup Condition="'$(Configuration)|$(Platform)' == 'Release|x86'">
+    <OutputPath>bin\x86\Release\</OutputPath>
+    <Optimize>true</Optimize>
+    <NoWarn>;2008</NoWarn>
+    <DebugType>pdbonly</DebugType>
+    <PlatformTarget>x86</PlatformTarget>
+    <UseVSHostingProcess>false</UseVSHostingProcess>
+    <ErrorReport>prompt</ErrorReport>
+    <Prefer32Bit>true</Prefer32Bit>
+  </PropertyGroup>
+  <ItemGroup>
+    <!-- A reference to the entire .Net Framework and Windows SDK are automatically included -->
+    <ProjectReference Include="..\Microsoft.WindowsAzure.MobileServices.TestFramework\Microsoft.WindowsAzure.Mobile.TestFramework.csproj">
+      <Project>{a2500bd2-a9a2-4085-9978-dee3675b02dd}</Project>
+      <Name>Microsoft.WindowsAzure.Mobile.TestFramework</Name>
+      <Private>True</Private>
+    </ProjectReference>
+    <ProjectReference Include="..\Microsoft.WindowsAzure.MobileServices.Test\Microsoft.WindowsAzure.Mobile.Test.csproj">
+      <Project>{d8bbc92a-b213-463b-911d-3a106f91d5f9}</Project>
+      <Name>Microsoft.WindowsAzure.Mobile.Test</Name>
+    </ProjectReference>
+  </ItemGroup>
+  <ItemGroup>
+    <Compile Include="App.xaml.cs">
+      <DependentUpon>App.xaml</DependentUpon>
+    </Compile>
+    <Compile Include="Functional\PushFunctional.Test.cs" />
+    <Compile Include="Functional\OfflineTests.cs" />
+    <Compile Include="PlatformTests\ClientSDKLoginTests.cs" />
+    <Compile Include="Properties\AssemblyInfo.cs" />
+    <Compile Include="PlatformTests\LoginTests.cs" />
+    <Compile Include="TestPlatform\CurrentTestPlatform.cs" />
+    <Compile Include="TestPlatform\PushTestUtility.cs" />
+    <Compile Include="UI\LoginPage.xaml.cs">
+      <DependentUpon>LoginPage.xaml</DependentUpon>
+    </Compile>
+    <Compile Include="UI\GroupDescription.cs" />
+    <Compile Include="UI\MainPage.xaml.cs">
+      <DependentUpon>MainPage.xaml</DependentUpon>
+    </Compile>
+    <Compile Include="UI\TestDescription.cs" />
+    <Compile Include="UI\TestPage.xaml.cs">
+      <DependentUpon>TestPage.xaml</DependentUpon>
+    </Compile>
+  </ItemGroup>
+  <ItemGroup>
+    <AppxManifest Include="Package.appxmanifest">
+      <SubType>Designer</SubType>
+    </AppxManifest>
+    <Content Include="Fonts\LiveSymbol.ttf" />
+    <None Include="Microsoft.WindowsAzure.Mobile.Win8.Test_StoreKey.pfx" />
+    <None Include="Package.StoreAssociation.xml" />
+    <None Include="Microsoft.WindowsAzure.Mobile.Win8.Test_TemporaryKey.pfx" />
+    <EmbeddedResource Include="packages.config" />
+  </ItemGroup>
+  <ItemGroup>
+    <ApplicationDefinition Include="App.xaml">
+      <Generator>MSBuild:Compile</Generator>
+      <SubType>Designer</SubType>
+    </ApplicationDefinition>
+    <Page Include="Common\StandardStyles.xaml">
+      <Generator>MSBuild:Compile</Generator>
+      <SubType>Designer</SubType>
+    </Page>
+    <Page Include="UI\LoginPage.xaml">
+      <SubType>Designer</SubType>
+      <Generator>MSBuild:Compile</Generator>
+    </Page>
+    <Page Include="UI\MainPage.xaml">
+      <Generator>MSBuild:Compile</Generator>
+      <SubType>Designer</SubType>
+    </Page>
+    <Page Include="UI\TestPage.xaml">
+      <Generator>MSBuild:Compile</Generator>
+      <SubType>Designer</SubType>
+    </Page>
+  </ItemGroup>
+  <ItemGroup>
+    <Content Include="Assets\Logo.png" />
+    <Content Include="Assets\SmallLogo.png" />
+    <Content Include="Assets\SplashScreen.png" />
+    <Content Include="Assets\StoreLogo.png" />
+  </ItemGroup>
+  <ItemGroup>
+    <SDKReference Include="Microsoft.VCLibs, version=12.0">
+      <Name>Microsoft Visual C++ 2013 Runtime Package for Windows</Name>
+    </SDKReference>
+    <SDKReference Include="SQLite.WinRT81, Version=3.8.9">
+      <Name>SQLite for Windows Runtime %28Windows 8.1%29</Name>
+    </SDKReference>
+  </ItemGroup>
+  <ItemGroup>
+    <Reference Include="Microsoft.Live">
+      <HintPath>..\..\packages\LiveSDK.5.6.2\WindowsXAML\Microsoft.Live.dll</HintPath>
+    </Reference>
+    <Reference Include="Microsoft.WindowsAzure.Mobile, Version=2.0.0.0, Culture=neutral, PublicKeyToken=31bf3856ad364e35, processorArchitecture=MSIL">
+      <SpecificVersion>False</SpecificVersion>
+      <HintPath>..\..\packages\WindowsAzure.MobileServices.2.0.0-beta\lib\netcore45\Microsoft.WindowsAzure.Mobile.dll</HintPath>
+    </Reference>
+    <Reference Include="Microsoft.WindowsAzure.Mobile.Ext, Version=2.0.0.0, Culture=neutral, PublicKeyToken=31bf3856ad364e35, processorArchitecture=MSIL">
+      <SpecificVersion>False</SpecificVersion>
+      <HintPath>..\..\packages\WindowsAzure.MobileServices.2.0.0-beta\lib\netcore45\Microsoft.WindowsAzure.Mobile.Ext.dll</HintPath>
+    </Reference>
+    <Reference Include="Microsoft.WindowsAzure.Mobile.SQLiteStore">
+      <HintPath>..\..\packages\WindowsAzure.MobileServices.SQLiteStore.2.0.0-beta\lib\portable-win+net45+wp8+wpa81+monotouch+monoandroid\Microsoft.WindowsAzure.Mobile.SQLiteStore.dll</HintPath>
+      <Private>True</Private>
+    </Reference>
+    <Reference Include="Newtonsoft.Json, Version=6.0.0.0, Culture=neutral, PublicKeyToken=30ad4fe6b2a6aeed, processorArchitecture=MSIL">
+      <SpecificVersion>False</SpecificVersion>
+      <HintPath>..\..\packages\Newtonsoft.Json.6.0.4\lib\netcore45\Newtonsoft.Json.dll</HintPath>
+    </Reference>
+    <Reference Include="SQLitePCL, Version=3.8.7.2, Culture=neutral, PublicKeyToken=bddade01e9c850c5, processorArchitecture=MSIL">
+      <SpecificVersion>False</SpecificVersion>
+      <HintPath>..\..\packages\SQLitePCL.3.8.7.2\lib\netcore451\SQLitePCL.dll</HintPath>
+    </Reference>
+    <Reference Include="System.Net.Http.Extensions, Version=2.2.28.0, Culture=neutral, PublicKeyToken=b03f5f7f11d50a3a, processorArchitecture=MSIL">
+      <SpecificVersion>False</SpecificVersion>
+      <HintPath>..\..\packages\Microsoft.Net.Http.2.2.28\lib\win8\System.Net.Http.Extensions.dll</HintPath>
+    </Reference>
+    <Reference Include="System.Net.Http.Primitives, Version=4.2.28.0, Culture=neutral, PublicKeyToken=b03f5f7f11d50a3a, processorArchitecture=MSIL">
+      <SpecificVersion>False</SpecificVersion>
+      <HintPath>..\..\packages\Microsoft.Net.Http.2.2.28\lib\win8\System.Net.Http.Primitives.dll</HintPath>
+    </Reference>
+  </ItemGroup>
+  <PropertyGroup Condition=" '$(VisualStudioVersion)' == '' or '$(VisualStudioVersion)' &lt; '12.0' ">
+    <VisualStudioVersion>12.0</VisualStudioVersion>
+  </PropertyGroup>
+  <Import Project="$(MSBuildExtensionsPath)\Microsoft\WindowsXaml\v$(VisualStudioVersion)\Microsoft.Windows.UI.Xaml.CSharp.targets" />
+  <Import Project="..\..\packages\Microsoft.Bcl.Build.1.0.14\tools\Microsoft.Bcl.Build.targets" Condition="Exists('..\..\packages\Microsoft.Bcl.Build.1.0.14\tools\Microsoft.Bcl.Build.targets')" />
+  <Target Name="EnsureBclBuildImported" BeforeTargets="BeforeBuild" Condition="'$(BclBuildImported)' == ''">
+    <Error Condition="!Exists('..\..\packages\Microsoft.Bcl.Build.1.0.14\tools\Microsoft.Bcl.Build.targets')" Text="This project references NuGet package(s) that are missing on this computer. Enable NuGet Package Restore to download them.  For more information, see http://go.microsoft.com/fwlink/?LinkID=317567." HelpKeyword="BCLBUILD2001" />
+    <Error Condition="Exists('..\..\packages\Microsoft.Bcl.Build.1.0.14\tools\Microsoft.Bcl.Build.targets')" Text="The build restored NuGet packages. Build the project again to include these packages in the build. For more information, see http://go.microsoft.com/fwlink/?LinkID=317568." HelpKeyword="BCLBUILD2002" />
+  </Target>
+  <Target Name="EnsureNuGetPackageBuildImports" BeforeTargets="PrepareForBuild">
+    <PropertyGroup>
+      <ErrorText>This project references NuGet package(s) that are missing on this computer. Enable NuGet Package Restore to download them.  For more information, see http://go.microsoft.com/fwlink/?LinkID=322105. The missing file is {0}.</ErrorText>
+    </PropertyGroup>
+    <Error Condition="!Exists('..\..\packages\SQLitePCL.3.8.7.2\build\netcore451\SQLitePCL.props')" Text="$([System.String]::Format('$(ErrorText)', '..\..\packages\SQLitePCL.3.8.7.2\build\netcore451\SQLitePCL.props'))" />
+    <Error Condition="!Exists('..\..\packages\SQLitePCL.3.8.7.2\build\netcore451\SQLitePCL.targets')" Text="$([System.String]::Format('$(ErrorText)', '..\..\packages\SQLitePCL.3.8.7.2\build\netcore451\SQLitePCL.targets'))" />
+  </Target>
+  <Import Project="..\..\packages\SQLitePCL.3.8.7.2\build\netcore451\SQLitePCL.targets" Condition="Exists('..\..\packages\SQLitePCL.3.8.7.2\build\netcore451\SQLitePCL.targets')" />
+  <!-- To modify your build process, add your task inside one of the targets below and uncomment it. 
+       Other similar extension points exist, see Microsoft.Common.targets.
+  <Target Name="BeforeBuild">
+  </Target>
+  <Target Name="AfterBuild">
+  </Target>
+  -->
 </Project>