--- conflicted
+++ resolved
@@ -262,8 +262,19 @@
             secondaryTiles["testSecondaryTiles"] = secondaryTileBody;
             return secondaryTiles;
         }
-
-<<<<<<< HEAD
+        private async Task<MobileServiceUser> GetDummyUser()
+        {
+            var dummyUser = await this.GetClient().InvokeApiAsync("JwtTokenGenerator", HttpMethod.Get, null);
+
+            MobileServiceUser user = new MobileServiceUser((string)dummyUser["token"]["payload"]["uid"])
+            {
+                MobileServiceAuthenticationToken = (string)dummyUser["token"]["rawData"]
+            };
+            return user;
+        }
+
+
+
         private async Task<string> GetChannelUri()
         {
             var pushChannel = await PushNotificationChannelManager.CreatePushNotificationChannelForApplicationAsync();
@@ -308,17 +319,6 @@
 
                 return result;
             }
-=======
-        private async Task<MobileServiceUser> GetDummyUser()
-        {
-            var dummyUser = await this.GetClient().InvokeApiAsync("JwtTokenGenerator", HttpMethod.Get, null);
-
-            MobileServiceUser user = new MobileServiceUser((string)dummyUser["token"]["payload"]["uid"])
-            {
-                MobileServiceAuthenticationToken = (string)dummyUser["token"]["rawData"]
-            };
-            return user;
->>>>>>> b11329a3
         }
     }
 }