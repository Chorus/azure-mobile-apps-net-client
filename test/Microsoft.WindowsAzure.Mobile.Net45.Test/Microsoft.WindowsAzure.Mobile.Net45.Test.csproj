﻿<?xml version="1.0" encoding="utf-8"?>
<Project ToolsVersion="4.0" DefaultTargets="Build" xmlns="http://schemas.microsoft.com/developer/msbuild/2003">
  <Import Project="$(MSBuildExtensionsPath)\$(MSBuildToolsVersion)\Microsoft.Common.props" Condition="Exists('$(MSBuildExtensionsPath)\$(MSBuildToolsVersion)\Microsoft.Common.props')" />
  <PropertyGroup>
    <Configuration Condition=" '$(Configuration)' == '' ">Debug</Configuration>
    <Platform Condition=" '$(Platform)' == '' ">AnyCPU</Platform>
    <ProjectGuid>{7C1A9BC1-3E60-4673-AC08-AC8399032D49}</ProjectGuid>
    <OutputType>WinExe</OutputType>
    <AppDesignerFolder>Properties</AppDesignerFolder>
    <RootNamespace>Microsoft.WindowsAzure.MobileServices.Test</RootNamespace>
    <AssemblyName>Microsoft.WindowsAzure.Mobile.Net45.Test2</AssemblyName>
    <TargetFrameworkVersion>v4.5</TargetFrameworkVersion>
    <FileAlignment>512</FileAlignment>
    <ProjectTypeGuids>{60dc8134-eba5-43b8-bcc9-bb4bc16c2548};{FAE04EC0-301F-11D3-BF4B-00C04F79EFBC}</ProjectTypeGuids>
    <WarningLevel>4</WarningLevel>
    <SolutionDir Condition="$(SolutionDir) == '' Or $(SolutionDir) == '*Undefined*'">..\..\</SolutionDir>
    <RestorePackages>true</RestorePackages>
    <NuGetPackageImportStamp>a5da126a</NuGetPackageImportStamp>
  </PropertyGroup>
  <PropertyGroup Condition=" '$(Configuration)|$(Platform)' == 'Debug|AnyCPU' ">
    <PlatformTarget>AnyCPU</PlatformTarget>
    <DebugSymbols>true</DebugSymbols>
    <DebugType>full</DebugType>
    <Optimize>false</Optimize>
    <OutputPath>bin\Debug\</OutputPath>
    <DefineConstants>DEBUG;TRACE</DefineConstants>
    <ErrorReport>prompt</ErrorReport>
    <WarningLevel>4</WarningLevel>
  </PropertyGroup>
  <PropertyGroup Condition=" '$(Configuration)|$(Platform)' == 'Release|AnyCPU' ">
    <PlatformTarget>AnyCPU</PlatformTarget>
    <DebugType>pdbonly</DebugType>
    <Optimize>true</Optimize>
    <OutputPath>bin\Release\</OutputPath>
    <DefineConstants>TRACE</DefineConstants>
    <ErrorReport>prompt</ErrorReport>
    <WarningLevel>4</WarningLevel>
  </PropertyGroup>
  <ItemGroup>
    <Reference Include="Microsoft.WindowsAzure.Mobile, Version=2.0.0.0, Culture=neutral, PublicKeyToken=31bf3856ad364e35, processorArchitecture=MSIL">
      <SpecificVersion>False</SpecificVersion>
<<<<<<< HEAD
      <HintPath>..\..\packages\WindowsAzure.MobileServices.2.0.0-beta\lib\net45\Microsoft.WindowsAzure.Mobile.dll</HintPath>
=======
      <HintPath>..\..\packages\WindowsAzure.MobileServices.1.3.2\lib\net45\Microsoft.WindowsAzure.Mobile.dll</HintPath>
>>>>>>> 831da387
    </Reference>
    <Reference Include="Microsoft.WindowsAzure.Mobile.Ext, Version=2.0.0.0, Culture=neutral, PublicKeyToken=31bf3856ad364e35, processorArchitecture=MSIL">
      <SpecificVersion>False</SpecificVersion>
<<<<<<< HEAD
      <HintPath>..\..\packages\WindowsAzure.MobileServices.2.0.0-beta\lib\net45\Microsoft.WindowsAzure.Mobile.Ext.dll</HintPath>
=======
      <HintPath>..\..\packages\WindowsAzure.MobileServices.1.3.2\lib\net45\Microsoft.WindowsAzure.Mobile.Ext.dll</HintPath>
>>>>>>> 831da387
    </Reference>
    <Reference Include="Newtonsoft.Json, Version=6.0.0.0, Culture=neutral, PublicKeyToken=30ad4fe6b2a6aeed, processorArchitecture=MSIL">
      <SpecificVersion>False</SpecificVersion>
      <HintPath>..\..\packages\Newtonsoft.Json.6.0.4\lib\net45\Newtonsoft.Json.dll</HintPath>
    </Reference>
    <Reference Include="System" />
    <Reference Include="System.Data" />
    <Reference Include="System.Net" />
    <Reference Include="System.Net.Http" />
    <Reference Include="System.Net.Http.Extensions, Version=2.2.28.0, Culture=neutral, PublicKeyToken=b03f5f7f11d50a3a, processorArchitecture=MSIL">
      <SpecificVersion>False</SpecificVersion>
      <HintPath>..\..\packages\Microsoft.Net.Http.2.2.28\lib\net45\System.Net.Http.Extensions.dll</HintPath>
    </Reference>
    <Reference Include="System.Net.Http.Primitives, Version=4.2.28.0, Culture=neutral, PublicKeyToken=b03f5f7f11d50a3a, processorArchitecture=MSIL">
      <SpecificVersion>False</SpecificVersion>
      <HintPath>..\..\packages\Microsoft.Net.Http.2.2.28\lib\net45\System.Net.Http.Primitives.dll</HintPath>
    </Reference>
    <Reference Include="System.Net.Http.WebRequest" />
    <Reference Include="System.Xml" />
    <Reference Include="Microsoft.CSharp" />
    <Reference Include="System.Core" />
    <Reference Include="System.Xml.Linq" />
    <Reference Include="System.Data.DataSetExtensions" />
    <Reference Include="System.Xaml">
      <RequiredTargetFramework>4.0</RequiredTargetFramework>
    </Reference>
    <Reference Include="WindowsBase" />
    <Reference Include="PresentationCore" />
    <Reference Include="PresentationFramework" />
  </ItemGroup>
  <ItemGroup>
    <ApplicationDefinition Include="App.xaml">
      <Generator>MSBuild:Compile</Generator>
      <SubType>Designer</SubType>
    </ApplicationDefinition>
    <Page Include="Common\StandardStyles.xaml">
      <SubType>Designer</SubType>
      <Generator>MSBuild:Compile</Generator>
    </Page>
    <Page Include="UI\MainPage.xaml">
      <SubType>Designer</SubType>
      <Generator>MSBuild:Compile</Generator>
    </Page>
    <Page Include="UI\TestPage.xaml">
      <SubType>Designer</SubType>
      <Generator>MSBuild:Compile</Generator>
    </Page>
    <Page Include="UI\MainWindow.xaml">
      <Generator>MSBuild:Compile</Generator>
      <SubType>Designer</SubType>
    </Page>
    <Compile Include="..\Microsoft.WindowsAzure.MobileServices.WindowsStore.Test\UI\GroupDescription.cs">
      <Link>UI\GroupDescription.cs</Link>
    </Compile>
    <Compile Include="..\Microsoft.WindowsAzure.MobileServices.WindowsStore.Test\UI\TestDescription.cs">
      <Link>UI\TestDescription.cs</Link>
    </Compile>
    <Compile Include="App.xaml.cs">
      <DependentUpon>App.xaml</DependentUpon>
      <SubType>Code</SubType>
    </Compile>
    <Compile Include="Settings.Designer.cs">
      <AutoGen>True</AutoGen>
      <DesignTimeSharedInput>True</DesignTimeSharedInput>
      <DependentUpon>Settings.settings</DependentUpon>
    </Compile>
    <Compile Include="UI\MainPage.xaml.cs">
      <DependentUpon>MainPage.xaml</DependentUpon>
    </Compile>
    <Compile Include="UI\TestPage.xaml.cs">
      <DependentUpon>TestPage.xaml</DependentUpon>
    </Compile>
    <Compile Include="UI\MainWindow.xaml.cs">
      <DependentUpon>MainWindow.xaml</DependentUpon>
      <SubType>Code</SubType>
    </Compile>
  </ItemGroup>
  <ItemGroup>
    <Compile Include="Properties\AssemblyInfo.cs">
      <SubType>Code</SubType>
    </Compile>
    <Compile Include="Properties\Resources.Designer.cs">
      <AutoGen>True</AutoGen>
      <DesignTime>True</DesignTime>
      <DependentUpon>Resources.resx</DependentUpon>
    </Compile>
    <EmbeddedResource Include="Properties\Resources.resx">
      <Generator>ResXFileCodeGenerator</Generator>
      <LastGenOutput>Resources.Designer.cs</LastGenOutput>
    </EmbeddedResource>
    <AppDesigner Include="Properties\" />
    <None Include="packages.config" />
    <None Include="Settings.settings">
      <Generator>SettingsSingleFileGenerator</Generator>
      <LastGenOutput>Settings.Designer.cs</LastGenOutput>
    </None>
  </ItemGroup>
  <ItemGroup>
    <None Include="App.config">
      <SubType>Designer</SubType>
    </None>
  </ItemGroup>
  <ItemGroup>
    <ProjectReference Include="..\Microsoft.WindowsAzure.MobileServices.TestFramework\Microsoft.WindowsAzure.Mobile.TestFramework.csproj">
      <Project>{a2500bd2-a9a2-4085-9978-dee3675b02dd}</Project>
      <Name>Microsoft.WindowsAzure.Mobile.TestFramework</Name>
    </ProjectReference>
    <ProjectReference Include="..\Microsoft.WindowsAzure.MobileServices.Test\Microsoft.WindowsAzure.Mobile.Test.csproj">
      <Project>{d8bbc92a-b213-463b-911d-3a106f91d5f9}</Project>
      <Name>Microsoft.WindowsAzure.Mobile.Test</Name>
    </ProjectReference>
  </ItemGroup>
  <ItemGroup>
    <Folder Include="PlatformTests\" />
  </ItemGroup>
  <Import Project="$(MSBuildToolsPath)\Microsoft.CSharp.targets" />
  <Import Project="..\..\packages\Microsoft.Bcl.Build.1.0.14\tools\Microsoft.Bcl.Build.targets" Condition="Exists('..\..\packages\Microsoft.Bcl.Build.1.0.14\tools\Microsoft.Bcl.Build.targets')" />
  <Target Name="EnsureBclBuildImported" BeforeTargets="BeforeBuild" Condition="'$(BclBuildImported)' == ''">
    <Error Condition="!Exists('..\..\packages\Microsoft.Bcl.Build.1.0.14\tools\Microsoft.Bcl.Build.targets')" Text="This project references NuGet package(s) that are missing on this computer. Enable NuGet Package Restore to download them.  For more information, see http://go.microsoft.com/fwlink/?LinkID=317567." HelpKeyword="BCLBUILD2001" />
    <Error Condition="Exists('..\..\packages\Microsoft.Bcl.Build.1.0.14\tools\Microsoft.Bcl.Build.targets')" Text="The build restored NuGet packages. Build the project again to include these packages in the build. For more information, see http://go.microsoft.com/fwlink/?LinkID=317568." HelpKeyword="BCLBUILD2002" />
  </Target>
  <Import Project="$(SolutionDir)\.nuget\NuGet.targets" Condition="Exists('$(SolutionDir)\.nuget\NuGet.targets')" />
  <Target Name="EnsureNuGetPackageBuildImports" BeforeTargets="PrepareForBuild">
    <PropertyGroup>
      <ErrorText>This project references NuGet package(s) that are missing on this computer. Enable NuGet Package Restore to download them.  For more information, see http://go.microsoft.com/fwlink/?LinkID=322105. The missing file is {0}.</ErrorText>
    </PropertyGroup>
    <Error Condition="!Exists('$(SolutionDir)\.nuget\NuGet.targets')" Text="$([System.String]::Format('$(ErrorText)', '$(SolutionDir)\.nuget\NuGet.targets'))" />
  </Target>
  <!-- To modify your build process, add your task inside one of the targets below and uncomment it. 
       Other similar extension points exist, see Microsoft.Common.targets.
  <Target Name="BeforeBuild">
  </Target>
  <Target Name="AfterBuild">
  </Target>
  -->
</Project><|MERGE_RESOLUTION|>--- conflicted
+++ resolved
@@ -1,190 +1,182 @@
-﻿<?xml version="1.0" encoding="utf-8"?>
-<Project ToolsVersion="4.0" DefaultTargets="Build" xmlns="http://schemas.microsoft.com/developer/msbuild/2003">
-  <Import Project="$(MSBuildExtensionsPath)\$(MSBuildToolsVersion)\Microsoft.Common.props" Condition="Exists('$(MSBuildExtensionsPath)\$(MSBuildToolsVersion)\Microsoft.Common.props')" />
-  <PropertyGroup>
-    <Configuration Condition=" '$(Configuration)' == '' ">Debug</Configuration>
-    <Platform Condition=" '$(Platform)' == '' ">AnyCPU</Platform>
-    <ProjectGuid>{7C1A9BC1-3E60-4673-AC08-AC8399032D49}</ProjectGuid>
-    <OutputType>WinExe</OutputType>
-    <AppDesignerFolder>Properties</AppDesignerFolder>
-    <RootNamespace>Microsoft.WindowsAzure.MobileServices.Test</RootNamespace>
-    <AssemblyName>Microsoft.WindowsAzure.Mobile.Net45.Test2</AssemblyName>
-    <TargetFrameworkVersion>v4.5</TargetFrameworkVersion>
-    <FileAlignment>512</FileAlignment>
-    <ProjectTypeGuids>{60dc8134-eba5-43b8-bcc9-bb4bc16c2548};{FAE04EC0-301F-11D3-BF4B-00C04F79EFBC}</ProjectTypeGuids>
-    <WarningLevel>4</WarningLevel>
-    <SolutionDir Condition="$(SolutionDir) == '' Or $(SolutionDir) == '*Undefined*'">..\..\</SolutionDir>
-    <RestorePackages>true</RestorePackages>
-    <NuGetPackageImportStamp>a5da126a</NuGetPackageImportStamp>
-  </PropertyGroup>
-  <PropertyGroup Condition=" '$(Configuration)|$(Platform)' == 'Debug|AnyCPU' ">
-    <PlatformTarget>AnyCPU</PlatformTarget>
-    <DebugSymbols>true</DebugSymbols>
-    <DebugType>full</DebugType>
-    <Optimize>false</Optimize>
-    <OutputPath>bin\Debug\</OutputPath>
-    <DefineConstants>DEBUG;TRACE</DefineConstants>
-    <ErrorReport>prompt</ErrorReport>
-    <WarningLevel>4</WarningLevel>
-  </PropertyGroup>
-  <PropertyGroup Condition=" '$(Configuration)|$(Platform)' == 'Release|AnyCPU' ">
-    <PlatformTarget>AnyCPU</PlatformTarget>
-    <DebugType>pdbonly</DebugType>
-    <Optimize>true</Optimize>
-    <OutputPath>bin\Release\</OutputPath>
-    <DefineConstants>TRACE</DefineConstants>
-    <ErrorReport>prompt</ErrorReport>
-    <WarningLevel>4</WarningLevel>
-  </PropertyGroup>
-  <ItemGroup>
-    <Reference Include="Microsoft.WindowsAzure.Mobile, Version=2.0.0.0, Culture=neutral, PublicKeyToken=31bf3856ad364e35, processorArchitecture=MSIL">
-      <SpecificVersion>False</SpecificVersion>
-<<<<<<< HEAD
-      <HintPath>..\..\packages\WindowsAzure.MobileServices.2.0.0-beta\lib\net45\Microsoft.WindowsAzure.Mobile.dll</HintPath>
-=======
-      <HintPath>..\..\packages\WindowsAzure.MobileServices.1.3.2\lib\net45\Microsoft.WindowsAzure.Mobile.dll</HintPath>
->>>>>>> 831da387
-    </Reference>
-    <Reference Include="Microsoft.WindowsAzure.Mobile.Ext, Version=2.0.0.0, Culture=neutral, PublicKeyToken=31bf3856ad364e35, processorArchitecture=MSIL">
-      <SpecificVersion>False</SpecificVersion>
-<<<<<<< HEAD
-      <HintPath>..\..\packages\WindowsAzure.MobileServices.2.0.0-beta\lib\net45\Microsoft.WindowsAzure.Mobile.Ext.dll</HintPath>
-=======
-      <HintPath>..\..\packages\WindowsAzure.MobileServices.1.3.2\lib\net45\Microsoft.WindowsAzure.Mobile.Ext.dll</HintPath>
->>>>>>> 831da387
-    </Reference>
-    <Reference Include="Newtonsoft.Json, Version=6.0.0.0, Culture=neutral, PublicKeyToken=30ad4fe6b2a6aeed, processorArchitecture=MSIL">
-      <SpecificVersion>False</SpecificVersion>
-      <HintPath>..\..\packages\Newtonsoft.Json.6.0.4\lib\net45\Newtonsoft.Json.dll</HintPath>
-    </Reference>
-    <Reference Include="System" />
-    <Reference Include="System.Data" />
-    <Reference Include="System.Net" />
-    <Reference Include="System.Net.Http" />
-    <Reference Include="System.Net.Http.Extensions, Version=2.2.28.0, Culture=neutral, PublicKeyToken=b03f5f7f11d50a3a, processorArchitecture=MSIL">
-      <SpecificVersion>False</SpecificVersion>
-      <HintPath>..\..\packages\Microsoft.Net.Http.2.2.28\lib\net45\System.Net.Http.Extensions.dll</HintPath>
-    </Reference>
-    <Reference Include="System.Net.Http.Primitives, Version=4.2.28.0, Culture=neutral, PublicKeyToken=b03f5f7f11d50a3a, processorArchitecture=MSIL">
-      <SpecificVersion>False</SpecificVersion>
-      <HintPath>..\..\packages\Microsoft.Net.Http.2.2.28\lib\net45\System.Net.Http.Primitives.dll</HintPath>
-    </Reference>
-    <Reference Include="System.Net.Http.WebRequest" />
-    <Reference Include="System.Xml" />
-    <Reference Include="Microsoft.CSharp" />
-    <Reference Include="System.Core" />
-    <Reference Include="System.Xml.Linq" />
-    <Reference Include="System.Data.DataSetExtensions" />
-    <Reference Include="System.Xaml">
-      <RequiredTargetFramework>4.0</RequiredTargetFramework>
-    </Reference>
-    <Reference Include="WindowsBase" />
-    <Reference Include="PresentationCore" />
-    <Reference Include="PresentationFramework" />
-  </ItemGroup>
-  <ItemGroup>
-    <ApplicationDefinition Include="App.xaml">
-      <Generator>MSBuild:Compile</Generator>
-      <SubType>Designer</SubType>
-    </ApplicationDefinition>
-    <Page Include="Common\StandardStyles.xaml">
-      <SubType>Designer</SubType>
-      <Generator>MSBuild:Compile</Generator>
-    </Page>
-    <Page Include="UI\MainPage.xaml">
-      <SubType>Designer</SubType>
-      <Generator>MSBuild:Compile</Generator>
-    </Page>
-    <Page Include="UI\TestPage.xaml">
-      <SubType>Designer</SubType>
-      <Generator>MSBuild:Compile</Generator>
-    </Page>
-    <Page Include="UI\MainWindow.xaml">
-      <Generator>MSBuild:Compile</Generator>
-      <SubType>Designer</SubType>
-    </Page>
-    <Compile Include="..\Microsoft.WindowsAzure.MobileServices.WindowsStore.Test\UI\GroupDescription.cs">
-      <Link>UI\GroupDescription.cs</Link>
-    </Compile>
-    <Compile Include="..\Microsoft.WindowsAzure.MobileServices.WindowsStore.Test\UI\TestDescription.cs">
-      <Link>UI\TestDescription.cs</Link>
-    </Compile>
-    <Compile Include="App.xaml.cs">
-      <DependentUpon>App.xaml</DependentUpon>
-      <SubType>Code</SubType>
-    </Compile>
-    <Compile Include="Settings.Designer.cs">
-      <AutoGen>True</AutoGen>
-      <DesignTimeSharedInput>True</DesignTimeSharedInput>
-      <DependentUpon>Settings.settings</DependentUpon>
-    </Compile>
-    <Compile Include="UI\MainPage.xaml.cs">
-      <DependentUpon>MainPage.xaml</DependentUpon>
-    </Compile>
-    <Compile Include="UI\TestPage.xaml.cs">
-      <DependentUpon>TestPage.xaml</DependentUpon>
-    </Compile>
-    <Compile Include="UI\MainWindow.xaml.cs">
-      <DependentUpon>MainWindow.xaml</DependentUpon>
-      <SubType>Code</SubType>
-    </Compile>
-  </ItemGroup>
-  <ItemGroup>
-    <Compile Include="Properties\AssemblyInfo.cs">
-      <SubType>Code</SubType>
-    </Compile>
-    <Compile Include="Properties\Resources.Designer.cs">
-      <AutoGen>True</AutoGen>
-      <DesignTime>True</DesignTime>
-      <DependentUpon>Resources.resx</DependentUpon>
-    </Compile>
-    <EmbeddedResource Include="Properties\Resources.resx">
-      <Generator>ResXFileCodeGenerator</Generator>
-      <LastGenOutput>Resources.Designer.cs</LastGenOutput>
-    </EmbeddedResource>
-    <AppDesigner Include="Properties\" />
-    <None Include="packages.config" />
-    <None Include="Settings.settings">
-      <Generator>SettingsSingleFileGenerator</Generator>
-      <LastGenOutput>Settings.Designer.cs</LastGenOutput>
-    </None>
-  </ItemGroup>
-  <ItemGroup>
-    <None Include="App.config">
-      <SubType>Designer</SubType>
-    </None>
-  </ItemGroup>
-  <ItemGroup>
-    <ProjectReference Include="..\Microsoft.WindowsAzure.MobileServices.TestFramework\Microsoft.WindowsAzure.Mobile.TestFramework.csproj">
-      <Project>{a2500bd2-a9a2-4085-9978-dee3675b02dd}</Project>
-      <Name>Microsoft.WindowsAzure.Mobile.TestFramework</Name>
-    </ProjectReference>
-    <ProjectReference Include="..\Microsoft.WindowsAzure.MobileServices.Test\Microsoft.WindowsAzure.Mobile.Test.csproj">
-      <Project>{d8bbc92a-b213-463b-911d-3a106f91d5f9}</Project>
-      <Name>Microsoft.WindowsAzure.Mobile.Test</Name>
-    </ProjectReference>
-  </ItemGroup>
-  <ItemGroup>
-    <Folder Include="PlatformTests\" />
-  </ItemGroup>
-  <Import Project="$(MSBuildToolsPath)\Microsoft.CSharp.targets" />
-  <Import Project="..\..\packages\Microsoft.Bcl.Build.1.0.14\tools\Microsoft.Bcl.Build.targets" Condition="Exists('..\..\packages\Microsoft.Bcl.Build.1.0.14\tools\Microsoft.Bcl.Build.targets')" />
-  <Target Name="EnsureBclBuildImported" BeforeTargets="BeforeBuild" Condition="'$(BclBuildImported)' == ''">
-    <Error Condition="!Exists('..\..\packages\Microsoft.Bcl.Build.1.0.14\tools\Microsoft.Bcl.Build.targets')" Text="This project references NuGet package(s) that are missing on this computer. Enable NuGet Package Restore to download them.  For more information, see http://go.microsoft.com/fwlink/?LinkID=317567." HelpKeyword="BCLBUILD2001" />
-    <Error Condition="Exists('..\..\packages\Microsoft.Bcl.Build.1.0.14\tools\Microsoft.Bcl.Build.targets')" Text="The build restored NuGet packages. Build the project again to include these packages in the build. For more information, see http://go.microsoft.com/fwlink/?LinkID=317568." HelpKeyword="BCLBUILD2002" />
-  </Target>
-  <Import Project="$(SolutionDir)\.nuget\NuGet.targets" Condition="Exists('$(SolutionDir)\.nuget\NuGet.targets')" />
-  <Target Name="EnsureNuGetPackageBuildImports" BeforeTargets="PrepareForBuild">
-    <PropertyGroup>
-      <ErrorText>This project references NuGet package(s) that are missing on this computer. Enable NuGet Package Restore to download them.  For more information, see http://go.microsoft.com/fwlink/?LinkID=322105. The missing file is {0}.</ErrorText>
-    </PropertyGroup>
-    <Error Condition="!Exists('$(SolutionDir)\.nuget\NuGet.targets')" Text="$([System.String]::Format('$(ErrorText)', '$(SolutionDir)\.nuget\NuGet.targets'))" />
-  </Target>
-  <!-- To modify your build process, add your task inside one of the targets below and uncomment it. 
-       Other similar extension points exist, see Microsoft.Common.targets.
-  <Target Name="BeforeBuild">
-  </Target>
-  <Target Name="AfterBuild">
-  </Target>
-  -->
+﻿<?xml version="1.0" encoding="utf-8"?>
+<Project ToolsVersion="4.0" DefaultTargets="Build" xmlns="http://schemas.microsoft.com/developer/msbuild/2003">
+  <Import Project="$(MSBuildExtensionsPath)\$(MSBuildToolsVersion)\Microsoft.Common.props" Condition="Exists('$(MSBuildExtensionsPath)\$(MSBuildToolsVersion)\Microsoft.Common.props')" />
+  <PropertyGroup>
+    <Configuration Condition=" '$(Configuration)' == '' ">Debug</Configuration>
+    <Platform Condition=" '$(Platform)' == '' ">AnyCPU</Platform>
+    <ProjectGuid>{7C1A9BC1-3E60-4673-AC08-AC8399032D49}</ProjectGuid>
+    <OutputType>WinExe</OutputType>
+    <AppDesignerFolder>Properties</AppDesignerFolder>
+    <RootNamespace>Microsoft.WindowsAzure.MobileServices.Test</RootNamespace>
+    <AssemblyName>Microsoft.WindowsAzure.Mobile.Net45.Test2</AssemblyName>
+    <TargetFrameworkVersion>v4.5</TargetFrameworkVersion>
+    <FileAlignment>512</FileAlignment>
+    <ProjectTypeGuids>{60dc8134-eba5-43b8-bcc9-bb4bc16c2548};{FAE04EC0-301F-11D3-BF4B-00C04F79EFBC}</ProjectTypeGuids>
+    <WarningLevel>4</WarningLevel>
+    <SolutionDir Condition="$(SolutionDir) == '' Or $(SolutionDir) == '*Undefined*'">..\..\</SolutionDir>
+    <RestorePackages>true</RestorePackages>
+    <NuGetPackageImportStamp>a5da126a</NuGetPackageImportStamp>
+  </PropertyGroup>
+  <PropertyGroup Condition=" '$(Configuration)|$(Platform)' == 'Debug|AnyCPU' ">
+    <PlatformTarget>AnyCPU</PlatformTarget>
+    <DebugSymbols>true</DebugSymbols>
+    <DebugType>full</DebugType>
+    <Optimize>false</Optimize>
+    <OutputPath>bin\Debug\</OutputPath>
+    <DefineConstants>DEBUG;TRACE</DefineConstants>
+    <ErrorReport>prompt</ErrorReport>
+    <WarningLevel>4</WarningLevel>
+  </PropertyGroup>
+  <PropertyGroup Condition=" '$(Configuration)|$(Platform)' == 'Release|AnyCPU' ">
+    <PlatformTarget>AnyCPU</PlatformTarget>
+    <DebugType>pdbonly</DebugType>
+    <Optimize>true</Optimize>
+    <OutputPath>bin\Release\</OutputPath>
+    <DefineConstants>TRACE</DefineConstants>
+    <ErrorReport>prompt</ErrorReport>
+    <WarningLevel>4</WarningLevel>
+  </PropertyGroup>
+  <ItemGroup>
+    <Reference Include="Microsoft.WindowsAzure.Mobile, Version=2.0.0.0, Culture=neutral, PublicKeyToken=31bf3856ad364e35, processorArchitecture=MSIL">
+      <SpecificVersion>False</SpecificVersion>
+      <HintPath>..\..\packages\WindowsAzure.MobileServices.2.0.0-beta\lib\net45\Microsoft.WindowsAzure.Mobile.dll</HintPath>
+    </Reference>
+    <Reference Include="Microsoft.WindowsAzure.Mobile.Ext, Version=2.0.0.0, Culture=neutral, PublicKeyToken=31bf3856ad364e35, processorArchitecture=MSIL">
+      <SpecificVersion>False</SpecificVersion>
+      <HintPath>..\..\packages\WindowsAzure.MobileServices.2.0.0-beta\lib\net45\Microsoft.WindowsAzure.Mobile.Ext.dll</HintPath>
+    </Reference>
+    <Reference Include="Newtonsoft.Json, Version=6.0.0.0, Culture=neutral, PublicKeyToken=30ad4fe6b2a6aeed, processorArchitecture=MSIL">
+      <SpecificVersion>False</SpecificVersion>
+      <HintPath>..\..\packages\Newtonsoft.Json.6.0.4\lib\net45\Newtonsoft.Json.dll</HintPath>
+    </Reference>
+    <Reference Include="System" />
+    <Reference Include="System.Data" />
+    <Reference Include="System.Net" />
+    <Reference Include="System.Net.Http" />
+    <Reference Include="System.Net.Http.Extensions, Version=2.2.28.0, Culture=neutral, PublicKeyToken=b03f5f7f11d50a3a, processorArchitecture=MSIL">
+      <SpecificVersion>False</SpecificVersion>
+      <HintPath>..\..\packages\Microsoft.Net.Http.2.2.28\lib\net45\System.Net.Http.Extensions.dll</HintPath>
+    </Reference>
+    <Reference Include="System.Net.Http.Primitives, Version=4.2.28.0, Culture=neutral, PublicKeyToken=b03f5f7f11d50a3a, processorArchitecture=MSIL">
+      <SpecificVersion>False</SpecificVersion>
+      <HintPath>..\..\packages\Microsoft.Net.Http.2.2.28\lib\net45\System.Net.Http.Primitives.dll</HintPath>
+    </Reference>
+    <Reference Include="System.Net.Http.WebRequest" />
+    <Reference Include="System.Xml" />
+    <Reference Include="Microsoft.CSharp" />
+    <Reference Include="System.Core" />
+    <Reference Include="System.Xml.Linq" />
+    <Reference Include="System.Data.DataSetExtensions" />
+    <Reference Include="System.Xaml">
+      <RequiredTargetFramework>4.0</RequiredTargetFramework>
+    </Reference>
+    <Reference Include="WindowsBase" />
+    <Reference Include="PresentationCore" />
+    <Reference Include="PresentationFramework" />
+  </ItemGroup>
+  <ItemGroup>
+    <ApplicationDefinition Include="App.xaml">
+      <Generator>MSBuild:Compile</Generator>
+      <SubType>Designer</SubType>
+    </ApplicationDefinition>
+    <Page Include="Common\StandardStyles.xaml">
+      <SubType>Designer</SubType>
+      <Generator>MSBuild:Compile</Generator>
+    </Page>
+    <Page Include="UI\MainPage.xaml">
+      <SubType>Designer</SubType>
+      <Generator>MSBuild:Compile</Generator>
+    </Page>
+    <Page Include="UI\TestPage.xaml">
+      <SubType>Designer</SubType>
+      <Generator>MSBuild:Compile</Generator>
+    </Page>
+    <Page Include="UI\MainWindow.xaml">
+      <Generator>MSBuild:Compile</Generator>
+      <SubType>Designer</SubType>
+    </Page>
+    <Compile Include="..\Microsoft.WindowsAzure.MobileServices.WindowsStore.Test\UI\GroupDescription.cs">
+      <Link>UI\GroupDescription.cs</Link>
+    </Compile>
+    <Compile Include="..\Microsoft.WindowsAzure.MobileServices.WindowsStore.Test\UI\TestDescription.cs">
+      <Link>UI\TestDescription.cs</Link>
+    </Compile>
+    <Compile Include="App.xaml.cs">
+      <DependentUpon>App.xaml</DependentUpon>
+      <SubType>Code</SubType>
+    </Compile>
+    <Compile Include="Settings.Designer.cs">
+      <AutoGen>True</AutoGen>
+      <DesignTimeSharedInput>True</DesignTimeSharedInput>
+      <DependentUpon>Settings.settings</DependentUpon>
+    </Compile>
+    <Compile Include="UI\MainPage.xaml.cs">
+      <DependentUpon>MainPage.xaml</DependentUpon>
+    </Compile>
+    <Compile Include="UI\TestPage.xaml.cs">
+      <DependentUpon>TestPage.xaml</DependentUpon>
+    </Compile>
+    <Compile Include="UI\MainWindow.xaml.cs">
+      <DependentUpon>MainWindow.xaml</DependentUpon>
+      <SubType>Code</SubType>
+    </Compile>
+  </ItemGroup>
+  <ItemGroup>
+    <Compile Include="Properties\AssemblyInfo.cs">
+      <SubType>Code</SubType>
+    </Compile>
+    <Compile Include="Properties\Resources.Designer.cs">
+      <AutoGen>True</AutoGen>
+      <DesignTime>True</DesignTime>
+      <DependentUpon>Resources.resx</DependentUpon>
+    </Compile>
+    <EmbeddedResource Include="Properties\Resources.resx">
+      <Generator>ResXFileCodeGenerator</Generator>
+      <LastGenOutput>Resources.Designer.cs</LastGenOutput>
+    </EmbeddedResource>
+    <AppDesigner Include="Properties\" />
+    <None Include="packages.config" />
+    <None Include="Settings.settings">
+      <Generator>SettingsSingleFileGenerator</Generator>
+      <LastGenOutput>Settings.Designer.cs</LastGenOutput>
+    </None>
+  </ItemGroup>
+  <ItemGroup>
+    <None Include="App.config">
+      <SubType>Designer</SubType>
+    </None>
+  </ItemGroup>
+  <ItemGroup>
+    <ProjectReference Include="..\Microsoft.WindowsAzure.MobileServices.TestFramework\Microsoft.WindowsAzure.Mobile.TestFramework.csproj">
+      <Project>{a2500bd2-a9a2-4085-9978-dee3675b02dd}</Project>
+      <Name>Microsoft.WindowsAzure.Mobile.TestFramework</Name>
+    </ProjectReference>
+    <ProjectReference Include="..\Microsoft.WindowsAzure.MobileServices.Test\Microsoft.WindowsAzure.Mobile.Test.csproj">
+      <Project>{d8bbc92a-b213-463b-911d-3a106f91d5f9}</Project>
+      <Name>Microsoft.WindowsAzure.Mobile.Test</Name>
+    </ProjectReference>
+  </ItemGroup>
+  <ItemGroup>
+    <Folder Include="PlatformTests\" />
+  </ItemGroup>
+  <Import Project="$(MSBuildToolsPath)\Microsoft.CSharp.targets" />
+  <Import Project="..\..\packages\Microsoft.Bcl.Build.1.0.14\tools\Microsoft.Bcl.Build.targets" Condition="Exists('..\..\packages\Microsoft.Bcl.Build.1.0.14\tools\Microsoft.Bcl.Build.targets')" />
+  <Target Name="EnsureBclBuildImported" BeforeTargets="BeforeBuild" Condition="'$(BclBuildImported)' == ''">
+    <Error Condition="!Exists('..\..\packages\Microsoft.Bcl.Build.1.0.14\tools\Microsoft.Bcl.Build.targets')" Text="This project references NuGet package(s) that are missing on this computer. Enable NuGet Package Restore to download them.  For more information, see http://go.microsoft.com/fwlink/?LinkID=317567." HelpKeyword="BCLBUILD2001" />
+    <Error Condition="Exists('..\..\packages\Microsoft.Bcl.Build.1.0.14\tools\Microsoft.Bcl.Build.targets')" Text="The build restored NuGet packages. Build the project again to include these packages in the build. For more information, see http://go.microsoft.com/fwlink/?LinkID=317568." HelpKeyword="BCLBUILD2002" />
+  </Target>
+  <Import Project="$(SolutionDir)\.nuget\NuGet.targets" Condition="Exists('$(SolutionDir)\.nuget\NuGet.targets')" />
+  <Target Name="EnsureNuGetPackageBuildImports" BeforeTargets="PrepareForBuild">
+    <PropertyGroup>
+      <ErrorText>This project references NuGet package(s) that are missing on this computer. Enable NuGet Package Restore to download them.  For more information, see http://go.microsoft.com/fwlink/?LinkID=322105. The missing file is {0}.</ErrorText>
+    </PropertyGroup>
+    <Error Condition="!Exists('$(SolutionDir)\.nuget\NuGet.targets')" Text="$([System.String]::Format('$(ErrorText)', '$(SolutionDir)\.nuget\NuGet.targets'))" />
+  </Target>
+  <!-- To modify your build process, add your task inside one of the targets below and uncomment it. 
+       Other similar extension points exist, see Microsoft.Common.targets.
+  <Target Name="BeforeBuild">
+  </Target>
+  <Target Name="AfterBuild">
+  </Target>
+  -->
 </Project>