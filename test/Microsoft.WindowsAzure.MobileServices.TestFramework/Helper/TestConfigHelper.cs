﻿using System;
using System.Collections.Generic;
using System.Linq;
using System.Text;
using System.Threading.Tasks;
using Newtonsoft.Json.Linq;

namespace Microsoft.WindowsAzure.MobileServices.TestFramework
{
    public static class TestConfigHelper
    {
        public static void SetAutoConfig(this TestHarness harness, TestConfig config)
        {
            harness.Settings.ManualMode = true;

            if (config == null)
            {
                harness.Settings.ManualMode = false;
                return;
            }

            harness.Settings.Custom["MobileServiceRuntimeUrl"] = config.MobileServiceRuntimeUrl;
<<<<<<< HEAD
=======
            harness.Settings.Custom["MobileServiceRuntimeKey"] = config.MobileServiceRuntimeKey;
>>>>>>> 202381f5
            harness.Settings.Custom["TestFrameworkStorageContainerUrl"] = config.TestFrameworkStorageContainerUrl;
            harness.Settings.Custom["TestFrameworkStorageContainerSasToken"] = config.TestFrameworkStorageContainerSasToken;
            harness.Settings.Custom["RuntimeVersion"] = config.RuntimeVersion;
            harness.Settings.TagExpression = config.TagExpression;
            harness.Settings.ManualMode = false;
        }


        /// <summary>
        /// Set the test harness configuration for manual or auto mode. Sets the app to  auto mode 
        /// if more than 2 or more arguments are passed.
        /// </summary>
        /// <param name="harness">Test Harness object to be configured</param>
        /// <param name="Arguments">String representing the arguments to be configuered seperated by space.Like tags:todo</param>
        public static void SetAutoConfig(this TestHarness harness, String Arguments)
        {
            harness.Settings.ManualMode = true;

            if (String.IsNullOrEmpty(Arguments))
            {                
                return;
            }

            var argsArray = Arguments.Split(' ');

            if (argsArray.Count() < 2)
            {
                return;
            }
            var args = parseArguments(argsArray);

            if (args.Count > 0)
            {
                harness.Settings.Custom["MobileServiceRuntimeUrl"] = getArgumentValue("url", args);
<<<<<<< HEAD
=======
                harness.Settings.Custom["MobileServiceRuntimeKey"] = getArgumentValue("key", args);
>>>>>>> 202381f5
                harness.Settings.Custom["TestFrameworkStorageContainerUrl"] = getArgumentValue("storageurl", args);
                harness.Settings.Custom["TestFrameworkStorageContainerSasToken"] = getArgumentValue("storagesastoken", args); ;
                harness.Settings.Custom["RuntimeVersion"] = getArgumentValue("runtimeversion", args);
                harness.Settings.TagExpression = getArgumentValue("tags", args);
                harness.Settings.ManualMode = false;
            }
        }

        private static string getArgumentValue(string name, Dictionary<string, string> args)
        {
            string argValue = string.Empty;
            args.TryGetValue(name, out argValue);
            return argValue;
        }

        /// <summary>
        /// Parse the arguments received
        /// </summary>
        /// <param name="args">String containing the arguments</param>
        /// <returns>Dictionary representing the arguments collection</returns>
        private static Dictionary<string, string> parseArguments(string[] args)
        {
            var parameters = new Dictionary<string, string>();
            foreach (var arg in args)
            {
                int index = arg.IndexOf(':');

                if (index < 0 || index + 1 == arg.Length || index == 0)
                    continue;

                string argName = arg.Substring(0, index).ToLower();
                string argVal = arg.Substring(index + 1);
                parameters.Add(argName, argVal);
            }
            return parameters;
        }
    }
}
<|MERGE_RESOLUTION|>--- conflicted
+++ resolved
@@ -1,102 +1,94 @@
-﻿using System;
-using System.Collections.Generic;
-using System.Linq;
-using System.Text;
-using System.Threading.Tasks;
-using Newtonsoft.Json.Linq;
-
-namespace Microsoft.WindowsAzure.MobileServices.TestFramework
-{
-    public static class TestConfigHelper
-    {
-        public static void SetAutoConfig(this TestHarness harness, TestConfig config)
-        {
-            harness.Settings.ManualMode = true;
-
-            if (config == null)
-            {
-                harness.Settings.ManualMode = false;
-                return;
-            }
-
-            harness.Settings.Custom["MobileServiceRuntimeUrl"] = config.MobileServiceRuntimeUrl;
-<<<<<<< HEAD
-=======
-            harness.Settings.Custom["MobileServiceRuntimeKey"] = config.MobileServiceRuntimeKey;
->>>>>>> 202381f5
-            harness.Settings.Custom["TestFrameworkStorageContainerUrl"] = config.TestFrameworkStorageContainerUrl;
-            harness.Settings.Custom["TestFrameworkStorageContainerSasToken"] = config.TestFrameworkStorageContainerSasToken;
-            harness.Settings.Custom["RuntimeVersion"] = config.RuntimeVersion;
-            harness.Settings.TagExpression = config.TagExpression;
-            harness.Settings.ManualMode = false;
-        }
-
-
-        /// <summary>
-        /// Set the test harness configuration for manual or auto mode. Sets the app to  auto mode 
-        /// if more than 2 or more arguments are passed.
-        /// </summary>
-        /// <param name="harness">Test Harness object to be configured</param>
-        /// <param name="Arguments">String representing the arguments to be configuered seperated by space.Like tags:todo</param>
-        public static void SetAutoConfig(this TestHarness harness, String Arguments)
-        {
-            harness.Settings.ManualMode = true;
-
-            if (String.IsNullOrEmpty(Arguments))
-            {                
-                return;
-            }
-
-            var argsArray = Arguments.Split(' ');
-
-            if (argsArray.Count() < 2)
-            {
-                return;
-            }
-            var args = parseArguments(argsArray);
-
-            if (args.Count > 0)
-            {
-                harness.Settings.Custom["MobileServiceRuntimeUrl"] = getArgumentValue("url", args);
-<<<<<<< HEAD
-=======
-                harness.Settings.Custom["MobileServiceRuntimeKey"] = getArgumentValue("key", args);
->>>>>>> 202381f5
-                harness.Settings.Custom["TestFrameworkStorageContainerUrl"] = getArgumentValue("storageurl", args);
-                harness.Settings.Custom["TestFrameworkStorageContainerSasToken"] = getArgumentValue("storagesastoken", args); ;
-                harness.Settings.Custom["RuntimeVersion"] = getArgumentValue("runtimeversion", args);
-                harness.Settings.TagExpression = getArgumentValue("tags", args);
-                harness.Settings.ManualMode = false;
-            }
-        }
-
-        private static string getArgumentValue(string name, Dictionary<string, string> args)
-        {
-            string argValue = string.Empty;
-            args.TryGetValue(name, out argValue);
-            return argValue;
-        }
-
-        /// <summary>
-        /// Parse the arguments received
-        /// </summary>
-        /// <param name="args">String containing the arguments</param>
-        /// <returns>Dictionary representing the arguments collection</returns>
-        private static Dictionary<string, string> parseArguments(string[] args)
-        {
-            var parameters = new Dictionary<string, string>();
-            foreach (var arg in args)
-            {
-                int index = arg.IndexOf(':');
-
-                if (index < 0 || index + 1 == arg.Length || index == 0)
-                    continue;
-
-                string argName = arg.Substring(0, index).ToLower();
-                string argVal = arg.Substring(index + 1);
-                parameters.Add(argName, argVal);
-            }
-            return parameters;
-        }
-    }
-}
+﻿using System;
+using System.Collections.Generic;
+using System.Linq;
+using System.Text;
+using System.Threading.Tasks;
+using Newtonsoft.Json.Linq;
+
+namespace Microsoft.WindowsAzure.MobileServices.TestFramework
+{
+    public static class TestConfigHelper
+    {
+        public static void SetAutoConfig(this TestHarness harness, TestConfig config)
+        {
+            harness.Settings.ManualMode = true;
+
+            if (config == null)
+            {
+                harness.Settings.ManualMode = false;
+                return;
+            }
+
+            harness.Settings.Custom["MobileServiceRuntimeUrl"] = config.MobileServiceRuntimeUrl;
+            harness.Settings.Custom["TestFrameworkStorageContainerSasToken"] = config.TestFrameworkStorageContainerSasToken;
+            harness.Settings.Custom["TestFrameworkStorageContainerUrl"] = config.TestFrameworkStorageContainerUrl;
+            harness.Settings.Custom["RuntimeVersion"] = config.RuntimeVersion;
+            harness.Settings.TagExpression = config.TagExpression;
+            harness.Settings.ManualMode = false;
+        }
+
+
+        /// <summary>
+        /// Set the test harness configuration for manual or auto mode. Sets the app to  auto mode 
+        /// if more than 2 or more arguments are passed.
+        /// </summary>
+        /// <param name="harness">Test Harness object to be configured</param>
+        /// <param name="Arguments">String representing the arguments to be configuered seperated by space.Like tags:todo</param>
+        public static void SetAutoConfig(this TestHarness harness, String Arguments)
+        {
+            harness.Settings.ManualMode = true;
+
+            if (String.IsNullOrEmpty(Arguments))
+            {                
+                return;
+            }
+
+            var argsArray = Arguments.Split(' ');
+
+            if (argsArray.Count() < 2)
+            {
+                return;
+            }
+            var args = parseArguments(argsArray);
+
+            if (args.Count > 0)
+            {
+                harness.Settings.Custom["MobileServiceRuntimeUrl"] = getArgumentValue("url", args);
+                harness.Settings.Custom["TestFrameworkStorageContainerUrl"] = getArgumentValue("storageurl", args);
+                harness.Settings.Custom["TestFrameworkStorageContainerSasToken"] = getArgumentValue("storagesastoken", args);
+                harness.Settings.Custom["RuntimeVersion"] = getArgumentValue("runtimeversion", args);
+                harness.Settings.TagExpression = getArgumentValue("tags", args);
+                harness.Settings.ManualMode = false;
+            }
+        }
+
+        private static string getArgumentValue(string name, Dictionary<string, string> args)
+        {
+            string argValue = string.Empty;
+            args.TryGetValue(name, out argValue);
+            return argValue;
+        }
+
+        /// <summary>
+        /// Parse the arguments received
+        /// </summary>
+        /// <param name="args">String containing the arguments</param>
+        /// <returns>Dictionary representing the arguments collection</returns>
+        private static Dictionary<string, string> parseArguments(string[] args)
+        {
+            var parameters = new Dictionary<string, string>();
+            foreach (var arg in args)
+            {
+                int index = arg.IndexOf(':');
+
+                if (index < 0 || index + 1 == arg.Length || index == 0)
+                    continue;
+
+                string argName = arg.Substring(0, index).ToLower();
+                string argVal = arg.Substring(index + 1);
+                parameters.Add(argName, argVal);
+            }
+            return parameters;
+        }
+    }
+}