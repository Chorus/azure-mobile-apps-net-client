﻿// ----------------------------------------------------------------------------
// Copyright (c) Microsoft Corporation. All rights reserved.
// ----------------------------------------------------------------------------

using System;
using System.Collections;
using System.Collections.Generic;
using System.Linq;
using System.Net;
using System.Net.Http;
using System.Net.Http.Headers;
using System.Threading.Tasks;
using Microsoft.WindowsAzure.MobileServices.TestFramework;
using Newtonsoft.Json;
using Newtonsoft.Json.Linq;

namespace Microsoft.WindowsAzure.MobileServices.Test
{
    [Tag("unit")]
    [Tag("table")]
    public class MobileServiceTableGenericTests :TestBase
    {
        [AsyncTestMethod] // this is the default buggy behavior that we've already shipped
        public async Task ReadAsync_ModifiesStringId_IfItContainsIsoDateValue()
        {
            var hijack = new TestHttpHandler();
            hijack.SetResponseContent(@"[{
                                        ""id"": ""2014-01-29T23:01:33.444Z"",
                                        ""__createdAt"": ""2014-01-29T23:01:33.444Z""
                                        }]");

            IMobileServiceClient service = new MobileServiceClient("http://www.test.com", "secret...", hijack);
            IMobileServiceTable<ToDoWithSystemPropertiesType> table = service.GetTable<ToDoWithSystemPropertiesType>();

            IEnumerable<ToDoWithSystemPropertiesType> results = await table.ReadAsync();
            ToDoWithSystemPropertiesType item = results.First();

            Assert.AreEqual(item.Id, "01/29/2014 23:01:33");
            Assert.AreEqual(item.CreatedAt, DateTime.Parse("2014-01-29T23:01:33.444Z"));
        }

        [AsyncTestMethod] // user has to set the serializer setting to round trip dates in string fields correctly
        public async Task ReadAsync_DoesNotModifyStringId_IfItContainsIsoDateValueAndSerializerIsConfiguredToNotParseDates()
        {
            var hijack = new TestHttpHandler();
            hijack.SetResponseContent(@"[{
                                        ""id"": ""2014-01-29T23:01:33.444Z"",
                                        ""__createdAt"": ""2014-01-29T23:01:33.444Z""
                                        }]");

            IMobileServiceClient service = new MobileServiceClient("http://www.test.com", "secret...", hijack);
            service.SerializerSettings.DateParseHandling = DateParseHandling.None;
            IMobileServiceTable<ToDoWithSystemPropertiesType> table = service.GetTable<ToDoWithSystemPropertiesType>();

            IEnumerable<ToDoWithSystemPropertiesType> results = await table.ReadAsync();
            ToDoWithSystemPropertiesType item = results.First();

            Assert.AreEqual(item.Id, "2014-01-29T23:01:33.444Z");
            Assert.AreEqual(item.CreatedAt, DateTime.Parse("2014-01-29T23:01:33.444Z"));
        }

        [AsyncTestMethod]
        public async Task ReadAsyncWithStringIdTypeAndStringIdResponseContent()
        {
            string[] testIdData = IdTestData.ValidStringIds.Concat(
                                  IdTestData.EmptyStringIds).Concat(
                                  IdTestData.InvalidStringIds).ToArray();

            foreach (string testId in testIdData)
            {
                TestHttpHandler hijack = new TestHttpHandler();

                // Make the testId JSON safe
                string jsonTestId = testId.Replace("\\", "\\\\").Replace("\"", "\\\"");

                hijack.SetResponseContent("[{\"id\":\"" + jsonTestId + "\",\"String\":\"Hey\"}]");
                IMobileServiceClient service = new MobileServiceClient("http://www.test.com", "secret...", hijack);

                IMobileServiceTable<StringIdType> table = service.GetTable<StringIdType>();

                IEnumerable<StringIdType> results = await table.ReadAsync();
                StringIdType[] items = results.ToArray();

                Assert.AreEqual(1, items.Count());
                Assert.AreEqual(testId, items[0].Id);
                Assert.AreEqual("Hey", items[0].String);
            }
        }

        [AsyncTestMethod]
        public async Task ReadAsyncWithStringIdTypeAndNonStringIdResponseContent()
        {
            object[] testIdData = IdTestData.ValidIntIds.Concat(
                                  IdTestData.InvalidIntIds).Cast<object>().Concat(
                                  IdTestData.NonStringNonIntValidJsonIds).ToArray();

            foreach (object testId in testIdData)
            {
                string stringTestId = testId.ToString().ToLower();

                TestHttpHandler hijack = new TestHttpHandler();
                hijack.SetResponseContent("[{\"id\":" + stringTestId + ",\"String\":\"Hey\"}]");
                IMobileServiceClient service = new MobileServiceClient("http://www.test.com", "secret...", hijack);

                IMobileServiceTable<StringIdType> table = service.GetTable<StringIdType>();

                IEnumerable<StringIdType> results = await table.ReadAsync();
                StringIdType[] items = results.ToArray();

                Assert.AreEqual(1, items.Count());
                Assert.AreEqual(testId.ToString(), items[0].Id);
                Assert.AreEqual("Hey", items[0].String);
            }
        }

        [AsyncTestMethod]
        public async Task ReadAsyncWithStringIdTypeAndNullIdResponseContent()
        {
            TestHttpHandler hijack = new TestHttpHandler();
            hijack.SetResponseContent("[{\"id\":null,\"String\":\"Hey\"}]");
            IMobileServiceClient service = new MobileServiceClient("http://www.test.com", "secret...", hijack);

            IMobileServiceTable<StringIdType> table = service.GetTable<StringIdType>();

            IEnumerable<StringIdType> results = await table.ReadAsync();
            StringIdType[] items = results.ToArray();

            Assert.AreEqual(1, items.Count());
            Assert.AreEqual(null, items[0].Id);
            Assert.AreEqual("Hey", items[0].String);
        }

        [AsyncTestMethod]
        public async Task ReadAsyncWithStringIdTypeAndNoIdResponseContent()
        {
            TestHttpHandler hijack = new TestHttpHandler();
            hijack.SetResponseContent("[{\"String\":\"Hey\"}]");
            IMobileServiceClient service = new MobileServiceClient("http://www.test.com", "secret...", hijack);

            IMobileServiceTable<StringIdType> table = service.GetTable<StringIdType>();

            IEnumerable<StringIdType> results = await table.ReadAsync();
            StringIdType[] items = results.ToArray();

            Assert.AreEqual(1, items.Count());
            Assert.AreEqual(null, items[0].Id);
            Assert.AreEqual("Hey", items[0].String);
        }

        [AsyncTestMethod]
        public async Task ReadAsyncWithStringIdTypeAndStringIdFilter()
        {
            string[] testIdData = IdTestData.ValidStringIds.Concat(
                                  IdTestData.EmptyStringIds).Concat(
                                  IdTestData.InvalidStringIds).ToArray();

            foreach (string testId in testIdData)
            {
                TestHttpHandler hijack = new TestHttpHandler();

                // Make the testId JSON safe
                string jsonTestId = testId.Replace("\\", "\\\\").Replace("\"", "\\\"");

                hijack.SetResponseContent("[{\"id\":\"" + jsonTestId + "\",\"String\":\"Hey\"}]");
                
                IMobileServiceClient service = new MobileServiceClient("http://www.test.com", "secret...", hijack);

                IMobileServiceTable<StringIdType> table = service.GetTable<StringIdType>();

                List<StringIdType> items = await table.Where(t => t.Id == testId).ToListAsync();
                string idForOdataQuery = Uri.EscapeDataString(testId.Replace("'", "''"));
                Uri expectedUri = new Uri(string.Format("http://www.test.com/tables/StringIdType?$filter=(id eq '{0}')", idForOdataQuery));

                Assert.AreEqual(1, items.Count());
                Assert.AreEqual(testId, items[0].Id);
                Assert.AreEqual(hijack.Request.RequestUri.AbsoluteUri, expectedUri.AbsoluteUri);
            }
        }

        [AsyncTestMethod]
        public async Task ReadAsyncWithStringIdTypeAndNullIdFilter()
        {
            TestHttpHandler hijack = new TestHttpHandler();
            hijack.SetResponseContent("[{\"id\":null,\"String\":\"Hey\"}]");

            IMobileServiceClient service = new MobileServiceClient("http://www.test.com", "secret...", hijack);

            IMobileServiceTable<StringIdType> table = service.GetTable<StringIdType>();

            List<StringIdType> items = await table.Where(t => t.Id == null).ToListAsync();
            Uri expectedUri = new Uri("http://www.test.com/tables/StringIdType?$filter=(id eq null)");

            Assert.AreEqual(1, items.Count());
            Assert.AreEqual(null, items[0].Id);
            Assert.AreEqual(hijack.Request.RequestUri.AbsoluteUri, expectedUri.AbsoluteUri);
        }

        [AsyncTestMethod]
        public async Task ReadAsyncWithStringIdTypeAndStringIdProjection()
        {
            string[] testIdData = IdTestData.ValidStringIds.Concat(
                                  IdTestData.EmptyStringIds).Concat(
                                  IdTestData.InvalidStringIds).ToArray();

            foreach (string testId in testIdData)
            {
                TestHttpHandler hijack = new TestHttpHandler();

                // Make the testId JSON safe
                string jsonTestId = testId.Replace("\\", "\\\\").Replace("\"", "\\\"");

                hijack.SetResponseContent("[{\"id\":\"" + jsonTestId + "\",\"String\":\"Hey\"}]");
                
                IMobileServiceClient service = new MobileServiceClient("http://www.test.com", "secret...", hijack);

                IMobileServiceTable<StringIdType> table = service.GetTable<StringIdType>();

                var items = await table.Select(s => new { Id = s.Id, Message = s.String }).ToListAsync();
                Uri expectedUri = new Uri("http://www.test.com/tables/StringIdType?$select=id,String");

                Assert.AreEqual(1, items.Count());
                Assert.AreEqual(testId, items[0].Id);
                Assert.AreEqual("Hey", items[0].Message);
                Assert.AreEqual(hijack.Request.RequestUri.AbsoluteUri, expectedUri.AbsoluteUri);
            }
        }

        [AsyncTestMethod]
        public async Task ReadAsyncWithStringIdTypeAndNullIdProjection()
        {
            TestHttpHandler hijack = new TestHttpHandler();
            hijack.SetResponseContent("[{\"id\":null,\"String\":\"Hey\"}]");

            IMobileServiceClient service = new MobileServiceClient("http://www.test.com", "secret...", hijack);

            IMobileServiceTable<StringIdType> table = service.GetTable<StringIdType>();

            var items = await table.Select(s => new { Id = s.Id, Message = s.String }).ToListAsync();
            Uri expectedUri = new Uri("http://www.test.com/tables/StringIdType?$select=id,String");

            Assert.AreEqual(1, items.Count());
            Assert.AreEqual(null, items[0].Id);
            Assert.AreEqual("Hey", items[0].Message);
            Assert.AreEqual(hijack.Request.RequestUri.AbsoluteUri, expectedUri.AbsoluteUri);
        }

        [AsyncTestMethod]
        public async Task ReadAsyncWithStringIdTypeAndNoIdProjection()
        {
            TestHttpHandler hijack = new TestHttpHandler();
            hijack.SetResponseContent("[{\"String\":\"Hey\"}]");

            IMobileServiceClient service = new MobileServiceClient("http://www.test.com", "secret...", hijack);

            IMobileServiceTable<StringIdType> table = service.GetTable<StringIdType>();

            var items = await table.Select(s => new { Id = s.Id, Message = s.String }).ToListAsync();
            Uri expectedUri = new Uri("http://www.test.com/tables/StringIdType?$select=id,String");

            Assert.AreEqual(1, items.Count());
            Assert.AreEqual(null, items[0].Id);
            Assert.AreEqual("Hey", items[0].Message);
            Assert.AreEqual(hijack.Request.RequestUri.AbsoluteUri, expectedUri.AbsoluteUri);
        }

        [AsyncTestMethod]
        public async Task ReadAsyncWithStringIdTypeAndOrderByAscending()
        {
            string[] testIdData = IdTestData.ValidStringIds.Concat(
                                  IdTestData.EmptyStringIds).Concat(
                                  IdTestData.InvalidStringIds).ToArray();

            foreach (string testId in testIdData)
            {
                TestHttpHandler hijack = new TestHttpHandler();

                // Make the testId JSON safe
                string jsonTestId = testId.Replace("\\", "\\\\").Replace("\"", "\\\"");

                hijack.SetResponseContent("[{\"id\":\"" + jsonTestId + "\",\"String\":\"Hey\"}]");

                IMobileServiceClient service = new MobileServiceClient("http://www.test.com", "secret...", hijack);

                IMobileServiceTable<StringIdType> table = service.GetTable<StringIdType>();

                var items = await table.OrderBy(s => s.Id).ToListAsync();
                Uri expectedUri = new Uri("http://www.test.com/tables/StringIdType?$orderby=id");

                Assert.AreEqual(1, items.Count());
                Assert.AreEqual(testId, items[0].Id);
                Assert.AreEqual("Hey", items[0].String);
                Assert.AreEqual(hijack.Request.RequestUri.AbsoluteUri, expectedUri.AbsoluteUri);
            }
        }

        [AsyncTestMethod]
        public async Task ReadAsyncWithStringIdTypeAndOrderByDescending()
        {
            string[] testIdData = IdTestData.ValidStringIds.Concat(
                                  IdTestData.EmptyStringIds).Concat(
                                  IdTestData.InvalidStringIds).ToArray();

            foreach (string testId in testIdData)
            {
                TestHttpHandler hijack = new TestHttpHandler();

                // Make the testId JSON safe
                string jsonTestId = testId.Replace("\\", "\\\\").Replace("\"", "\\\"");

                hijack.SetResponseContent("[{\"id\":\"" + jsonTestId + "\",\"String\":\"Hey\"}]");

                IMobileServiceClient service = new MobileServiceClient("http://www.test.com", "secret...", hijack);

                IMobileServiceTable<StringIdType> table = service.GetTable<StringIdType>();

                var items = await table.OrderByDescending(s => s.Id).ToListAsync();
                Uri expectedUri = new Uri("http://www.test.com/tables/StringIdType?$orderby=id desc");

                Assert.AreEqual(1, items.Count());
                Assert.AreEqual(testId, items[0].Id);
                Assert.AreEqual("Hey", items[0].String);
                Assert.AreEqual(hijack.Request.RequestUri.AbsoluteUri, expectedUri.AbsoluteUri);
            }
        }

        [AsyncTestMethod]
        public async Task ReadAsyncWithIntIdTypeAndIntIdResponseContent()
        {
            long[] testIdData = IdTestData.ValidIntIds.Concat(
                                IdTestData.InvalidIntIds).ToArray();

            foreach (long testId in testIdData)
            {
                TestHttpHandler hijack = new TestHttpHandler();
                hijack.SetResponseContent("[{\"id\":" + testId + ",\"String\":\"Hey\"}]");
                IMobileServiceClient service = new MobileServiceClient("http://www.test.com", "secret...", hijack);

                IMobileServiceTable<LongIdType> table = service.GetTable<LongIdType>();

                IEnumerable<LongIdType> results = await table.ReadAsync();
                LongIdType[] items = results.ToArray();

                Assert.AreEqual(1, items.Count());
                Assert.AreEqual(testId, items[0].Id);
                Assert.AreEqual("Hey", items[0].String);
            }
        }

        [AsyncTestMethod]
        public async Task ReadAsyncWithIntIdTypeAndIntParseableIdResponseContent()
        {
            object[] testIdData = IdTestData.NonStringNonIntValidJsonIds;

            foreach (object testId in testIdData)
            {
                TestHttpHandler hijack = new TestHttpHandler();
                hijack.SetResponseContent("[{\"id\":" + testId.ToString().ToLower() + ",\"String\":\"Hey\"}]");
                IMobileServiceClient service = new MobileServiceClient("http://www.test.com", "secret...", hijack);

                IMobileServiceTable<LongIdType> table = service.GetTable<LongIdType>();

                IEnumerable<LongIdType> results = await table.ReadAsync();
                LongIdType[] items = results.ToArray();

                Assert.AreEqual(1, items.Count());
                Assert.AreEqual(Convert.ToInt64(testId), items[0].Id);
                Assert.AreEqual("Hey", items[0].String);
            }
        }

        [AsyncTestMethod]
        public async Task ReadAsyncWithIntIdTypeAndNullIdResponseContent()
        {
            TestHttpHandler hijack = new TestHttpHandler();
            hijack.SetResponseContent("[{\"id\":null,\"String\":\"Hey\"}]");
            IMobileServiceClient service = new MobileServiceClient("http://www.test.com", "secret...", hijack);

            IMobileServiceTable<LongIdType> table = service.GetTable<LongIdType>();

            IEnumerable<LongIdType> results = await table.ReadAsync();
            LongIdType[] items = results.ToArray();

            Assert.AreEqual(1, items.Count());
            Assert.AreEqual(0L, items[0].Id);
            Assert.AreEqual("Hey", items[0].String);
        }

        [AsyncTestMethod]
        public async Task ReadAsyncWithIntIdTypeAndNoIdResponseContent()
        {
            TestHttpHandler hijack = new TestHttpHandler();
            hijack.SetResponseContent("[{\"String\":\"Hey\"}]");
            IMobileServiceClient service = new MobileServiceClient("http://www.test.com", "secret...", hijack);

            IMobileServiceTable<LongIdType> table = service.GetTable<LongIdType>();

            IEnumerable<LongIdType> results = await table.ReadAsync();
            LongIdType[] items = results.ToArray();

            Assert.AreEqual(1, items.Count());
            Assert.AreEqual(0L, items[0].Id);
            Assert.AreEqual("Hey", items[0].String);
        }

        [AsyncTestMethod]
        public async Task ReadAsyncWithIntIdTypeAndStringIdResponseContent()
        {
            string[] testIdData = IdTestData.ValidStringIds.Concat(
                                  IdTestData.EmptyStringIds).ToArray();

            foreach (string testId in testIdData)
            {
                TestHttpHandler hijack = new TestHttpHandler();
                hijack.SetResponseContent("[{\"id\":\"" + testId + "\",\"String\":\"Hey\"}]");
                IMobileServiceClient service = new MobileServiceClient("http://www.test.com", "secret...", hijack);

                IMobileServiceTable<LongIdType> table = service.GetTable<LongIdType>();

                Exception exception = null;
                try
                {
                    IEnumerable<LongIdType> results = await table.ReadAsync();
                    LongIdType[] items = results.ToArray();
                }
                catch (Exception e)
                {
                    exception = e;
                }

                Assert.IsNotNull(exception);
                Assert.IsTrue(exception.Message.Contains("Error converting value"));
            }
        }

        [AsyncTestMethod]
        public async Task ReadAsyncWithIntIdTypeAndIntIdFilter()
        {
            long[] testIdData = IdTestData.ValidIntIds.Concat(
                                IdTestData.InvalidIntIds).ToArray();

            foreach (long testId in testIdData)
            {
                TestHttpHandler hijack = new TestHttpHandler();
                hijack.SetResponseContent("[{\"id\":" + testId + ",\"String\":\"Hey\"}]");

                IMobileServiceClient service = new MobileServiceClient("http://www.test.com", "secret...", hijack);

                IMobileServiceTable<LongIdType> table = service.GetTable<LongIdType>();

                List<LongIdType> items = await table.Where(t => t.Id == testId).ToListAsync();
                Uri expectedUri = new Uri(string.Format("http://www.test.com/tables/LongIdType?$filter=(id eq {0}L)", testId));

                Assert.AreEqual(1, items.Count());
                Assert.AreEqual(testId, items[0].Id);
                Assert.AreEqual(hijack.Request.RequestUri.AbsoluteUri, expectedUri.AbsoluteUri);
            }
        }

        [AsyncTestMethod]
        public async Task ReadAsyncWithIntIdTypeAndNullIdFilter()
        {
            TestHttpHandler hijack = new TestHttpHandler();
            hijack.SetResponseContent("[{\"id\":null,\"String\":\"Hey\"}]");

            IMobileServiceClient service = new MobileServiceClient("http://www.test.com", "secret...", hijack);

            IMobileServiceTable<LongIdType> table = service.GetTable<LongIdType>();

            List<LongIdType> items = await table.Where(t => t.Id == null).ToListAsync();
            Uri expectedUri = new Uri("http://www.test.com/tables/LongIdType?$filter=(id eq null)");

            Assert.AreEqual(1, items.Count());
            Assert.AreEqual(0L, items[0].Id);
            Assert.AreEqual(hijack.Request.RequestUri.AbsoluteUri, expectedUri.AbsoluteUri);
        }

        [AsyncTestMethod]
        public async Task ReadAsyncWithIntIdTypeAndIntIdProjection()
        {
            long[] testIdData = IdTestData.ValidIntIds.Concat(
                                IdTestData.InvalidIntIds).ToArray();

            foreach (long testId in testIdData)
            {
                TestHttpHandler hijack = new TestHttpHandler();
                hijack.SetResponseContent("[{\"id\":" + testId + ",\"String\":\"Hey\"}]");

                IMobileServiceClient service = new MobileServiceClient("http://www.test.com", "secret...", hijack);

                IMobileServiceTable<LongIdType> table = service.GetTable<LongIdType>();

                var items = await table.Select(s => new { Id = s.Id, Message = s.String }).ToListAsync();
                Uri expectedUri = new Uri("http://www.test.com/tables/LongIdType?$select=id,String");

                Assert.AreEqual(1, items.Count());
                Assert.AreEqual(testId, items[0].Id);
                Assert.AreEqual("Hey", items[0].Message);
                Assert.AreEqual(hijack.Request.RequestUri.AbsoluteUri, expectedUri.AbsoluteUri);
            }
        }

        [AsyncTestMethod]
        public async Task ReadAsyncWithIntIdTypeAndNullIdProjection()
        {
            TestHttpHandler hijack = new TestHttpHandler();
            hijack.SetResponseContent("[{\"id\":null,\"String\":\"Hey\"}]");

            IMobileServiceClient service = new MobileServiceClient("http://www.test.com", "secret...", hijack);

            IMobileServiceTable<LongIdType> table = service.GetTable<LongIdType>();

            var items = await table.Select(s => new { Id = s.Id, Message = s.String }).ToListAsync();
            Uri expectedUri = new Uri("http://www.test.com/tables/LongIdType?$select=id,String");

            Assert.AreEqual(1, items.Count());
            Assert.AreEqual(0L, items[0].Id);
            Assert.AreEqual("Hey", items[0].Message);
            Assert.AreEqual(hijack.Request.RequestUri.AbsoluteUri, expectedUri.AbsoluteUri);
        }

        [AsyncTestMethod]
        public async Task ReadAsyncWithIntIdTypeAndNoIdProjection()
        {
            TestHttpHandler hijack = new TestHttpHandler();
            hijack.SetResponseContent("[{\"String\":\"Hey\"}]");

            IMobileServiceClient service = new MobileServiceClient("http://www.test.com", "secret...", hijack);

            IMobileServiceTable<LongIdType> table = service.GetTable<LongIdType>();

            var items = await table.Select(s => new { Id = s.Id, Message = s.String }).ToListAsync();
            Uri expectedUri = new Uri("http://www.test.com/tables/LongIdType?$select=id,String");

            Assert.AreEqual(1, items.Count());
            Assert.AreEqual(0L, items[0].Id);
            Assert.AreEqual("Hey", items[0].Message);
            Assert.AreEqual(hijack.Request.RequestUri.AbsoluteUri, expectedUri.AbsoluteUri);
        }

        [AsyncTestMethod]
        public async Task ReadAsyncWithIntIdTypeAndOrderByAscending()
        {
            long[] testIdData = IdTestData.ValidIntIds.Concat(
                                IdTestData.InvalidIntIds).ToArray();

            foreach (long testId in testIdData)
            {
                TestHttpHandler hijack = new TestHttpHandler();
                hijack.SetResponseContent("[{\"id\":" + testId + ",\"String\":\"Hey\"}]");

                IMobileServiceClient service = new MobileServiceClient("http://www.test.com", "secret...", hijack);

                IMobileServiceTable<LongIdType> table = service.GetTable<LongIdType>();

                var items = await table.OrderBy(s => s.Id).ToListAsync();
                Uri expectedUri = new Uri("http://www.test.com/tables/LongIdType?$orderby=id");

                Assert.AreEqual(1, items.Count());
                Assert.AreEqual(testId, items[0].Id);
                Assert.AreEqual("Hey", items[0].String);
                Assert.AreEqual(hijack.Request.RequestUri.AbsoluteUri, expectedUri.AbsoluteUri);
            }
        }

        [AsyncTestMethod]
        public async Task ReadAsyncWithIntIdTypeAndOrderByDescending()
        {
            long[] testIdData = IdTestData.ValidIntIds.Concat(
                                IdTestData.InvalidIntIds).ToArray();

            foreach (long testId in testIdData)
            {
                TestHttpHandler hijack = new TestHttpHandler();
                hijack.SetResponseContent("[{\"id\":\"" + testId + "\",\"String\":\"Hey\"}]");

                IMobileServiceClient service = new MobileServiceClient("http://www.test.com", "secret...", hijack);

                IMobileServiceTable<LongIdType> table = service.GetTable<LongIdType>();

                var items = await table.OrderByDescending(s => s.Id).ToListAsync();
                Uri expectedUri = new Uri("http://www.test.com/tables/LongIdType?$orderby=id desc");

                Assert.AreEqual(1, items.Count());
                Assert.AreEqual(testId, items[0].Id);
                Assert.AreEqual("Hey", items[0].String);
                Assert.AreEqual(hijack.Request.RequestUri.AbsoluteUri, expectedUri.AbsoluteUri);
            }
        }

        [AsyncTestMethod]
        public async Task LookupAsyncWithStringIdTypeAndStringIdResponseContent()
        {
            string[] testIdData = IdTestData.ValidStringIds.Concat(
                                  IdTestData.EmptyStringIds).Concat(
                                  IdTestData.InvalidStringIds).ToArray();

            foreach (string testId in testIdData)
            {
                TestHttpHandler hijack = new TestHttpHandler();

                // Make the testId JSON safe
                string jsonTestId = testId.Replace("\\", "\\\\").Replace("\"", "\\\"");


                hijack.SetResponseContent("{\"id\":\"" + jsonTestId + "\",\"String\":\"Hey\"}");
                IMobileServiceClient service = new MobileServiceClient("http://www.test.com", "secret...", hijack);

                IMobileServiceTable<StringIdType> table = service.GetTable<StringIdType>();

                StringIdType item = await table.LookupAsync("an id");

                Assert.AreEqual(testId, item.Id);
                Assert.AreEqual("Hey", item.String);
            }
        }

        [AsyncTestMethod]
        public async Task LookupAsyncWithStringIdTypeAndNonStringIdResponseContent()
        {
            object[] testIdData = IdTestData.ValidIntIds.Concat(
                                  IdTestData.InvalidIntIds).Cast<object>().Concat(
                                  IdTestData.NonStringNonIntValidJsonIds).ToArray();

            foreach (object testId in testIdData)
            {
                string stringTestId = testId.ToString().ToLower();

                TestHttpHandler hijack = new TestHttpHandler();
                hijack.SetResponseContent("{\"id\":" + stringTestId + ",\"String\":\"Hey\"}");
                IMobileServiceClient service = new MobileServiceClient("http://www.test.com", "secret...", hijack);

                IMobileServiceTable<StringIdType> table = service.GetTable<StringIdType>();

                StringIdType item = await table.LookupAsync("an id");

                Assert.AreEqual(testId.ToString(), item.Id);
                Assert.AreEqual("Hey", item.String);
            }
        }

        [AsyncTestMethod]
        public async Task LookupAsyncWithStringIdTypeAndNullIdResponseContent()
        {
            TestHttpHandler hijack = new TestHttpHandler();
            hijack.SetResponseContent("{\"id\":null,\"String\":\"Hey\"}");
            IMobileServiceClient service = new MobileServiceClient("http://www.test.com", "secret...", hijack);

            IMobileServiceTable<StringIdType> table = service.GetTable<StringIdType>();

            StringIdType item = await table.LookupAsync("an id");

            Assert.AreEqual(null, item.Id);
            Assert.AreEqual("Hey", item.String);
        }

        [AsyncTestMethod]
        public async Task LookupAsyncWithStringIdTypeAndNoIdResponseContent()
        {
            TestHttpHandler hijack = new TestHttpHandler();
            hijack.SetResponseContent("{\"String\":\"Hey\"}");
            IMobileServiceClient service = new MobileServiceClient("http://www.test.com", "secret...", hijack);

            IMobileServiceTable<StringIdType> table = service.GetTable<StringIdType>();

            StringIdType item = await table.LookupAsync("an id");

            Assert.AreEqual(null, item.Id);
            Assert.AreEqual("Hey", item.String);
        }

        [AsyncTestMethod]
        public async Task LookupAsyncWithStringIdTypeAndStringIdParameter()
        {
            string[] testIdData = IdTestData.ValidStringIds.ToArray();

            foreach (string testId in testIdData)
            {
                TestHttpHandler hijack = new TestHttpHandler();
                hijack.SetResponseContent("{\"id\":\"" + testId + "\",\"String\":\"Hey\"}");
                IMobileServiceClient service = new MobileServiceClient("http://www.test.com", "secret...", hijack);

                IMobileServiceTable<StringIdType> table = service.GetTable<StringIdType>();

                StringIdType item = await table.LookupAsync(testId);

                Uri expectedUri = new Uri(string.Format("http://www.test.com/tables/StringIdType/{0}", Uri.EscapeDataString(testId)));

                Assert.AreEqual(testId, item.Id);
                Assert.AreEqual("Hey", item.String);
                Assert.AreEqual(hijack.Request.RequestUri.AbsoluteUri, expectedUri.AbsoluteUri);
            }
        }

        [AsyncTestMethod]
        public async Task LookupAsyncWithStringIdTypeAndInvalidStringIdParameter()
        {
            string[] testIdData = IdTestData.EmptyStringIds.Concat(
                                  IdTestData.InvalidStringIds).ToArray();

            foreach (string testId in testIdData)
            {
                TestHttpHandler hijack = new TestHttpHandler();
                hijack.SetResponseContent("{\"id\":\"" + testId + "\",\"String\":\"Hey\"}");
                IMobileServiceClient service = new MobileServiceClient("http://www.test.com", "secret...", hijack);

                IMobileServiceTable<StringIdType> table = service.GetTable<StringIdType>();
                Exception exception = null;
                try
                {
                    StringIdType item = await table.LookupAsync(testId);
                }
                catch (Exception e)
                {
                    exception = e;
                }

                Assert.IsNotNull(exception);
                Assert.IsTrue(exception.Message.Contains("The id can not be null or an empty string.") ||
                              exception.Message.Contains("An id must not contain any control characters or the characters") ||
                              exception.Message.Contains("is longer than the max string id length of 255 characters"));
            }
        }

        [AsyncTestMethod]
        public async Task LookupAsyncWithStringIdTypeAndIntIdParameter()
        {
            long[] testIdData = IdTestData.ValidIntIds.Concat(
                                IdTestData.InvalidIntIds).ToArray();

            foreach (long testId in testIdData)
            {
                TestHttpHandler hijack = new TestHttpHandler();
                IMobileServiceClient service = new MobileServiceClient("http://www.test.com", "secret...", hijack);
                IMobileServiceTable<StringIdType> table = service.GetTable<StringIdType>();

                Exception exception = null;
                try
                {
                    StringIdType item = await table.LookupAsync(testId);
                }
                catch (Exception e)
                {
                    exception = e;
                }

                Assert.IsNotNull(exception);
                Assert.IsTrue(exception.Message.Contains("is invalid for looking up items of type"));
            }
        }

        [AsyncTestMethod]
        public async Task LookupAsyncWithStringIdTypeAndNullIdParameter()
        {
            TestHttpHandler hijack = new TestHttpHandler();
            hijack.SetResponseContent("{\"id\":null,\"String\":\"Hey\"}");
            IMobileServiceClient service = new MobileServiceClient("http://www.test.com", "secret...", hijack);

            IMobileServiceTable<StringIdType> table = service.GetTable<StringIdType>();

            Exception exception = null;
            try
            {
                StringIdType item = await table.LookupAsync(null);
            }
            catch (Exception e)
            {
                exception = e;
            }

            Assert.IsNotNull(exception);
            Assert.IsTrue(exception.Message.Contains("The id can not be null or an empty string."));
        }

        [AsyncTestMethod]
        public async Task LookupAsyncWithIntIdTypeAndIntIdResponseContent()
        {
            long[] testIdData = IdTestData.ValidIntIds.Concat(
                    IdTestData.InvalidIntIds).ToArray();

            foreach (long testId in testIdData)
            {
                TestHttpHandler hijack = new TestHttpHandler();
                hijack.SetResponseContent("{\"id\":\"" + testId + "\",\"String\":\"Hey\"}");
                IMobileServiceClient service = new MobileServiceClient("http://www.test.com", "secret...", hijack);

                IMobileServiceTable<LongIdType> table = service.GetTable<LongIdType>();

                LongIdType item = await table.LookupAsync(10);

                Assert.AreEqual(testId, item.Id);
                Assert.AreEqual("Hey", item.String);
            }
        }

        [AsyncTestMethod]
        public async Task LookupAsyncWithIntIdTypeAndIntParseableIdResponseContent()
        {
            object[] testIdData = IdTestData.NonStringNonIntValidJsonIds; ;

            foreach (object testId in testIdData)
            {
                string stringTestId = testId.ToString().ToLower();

                TestHttpHandler hijack = new TestHttpHandler();

                hijack.SetResponseContent("{\"id\":" + stringTestId + ",\"String\":\"Hey\"}");
                IMobileServiceClient service = new MobileServiceClient("http://www.test.com", "secret...", hijack);

                IMobileServiceTable<LongIdType> table = service.GetTable<LongIdType>();

                LongIdType item = await table.LookupAsync(10);

                Assert.AreEqual(Convert.ToInt64(testId), item.Id);
                Assert.AreEqual("Hey", item.String);
            }
        }

        [AsyncTestMethod]
        public async Task LookupAsyncWithIntIdTypeAndNullIdResponseContent()
        {
            TestHttpHandler hijack = new TestHttpHandler();
            hijack.SetResponseContent("{\"id\":null,\"String\":\"Hey\"}");
            IMobileServiceClient service = new MobileServiceClient("http://www.test.com", "secret...", hijack);

            IMobileServiceTable<LongIdType> table = service.GetTable<LongIdType>();

            LongIdType item = await table.LookupAsync(10);

            Assert.AreEqual(0L, item.Id);
            Assert.AreEqual("Hey", item.String);
        }

        [AsyncTestMethod]
        public async Task LookupAsyncWithIntIdTypeAndNoIdResponseContent()
        {
            TestHttpHandler hijack = new TestHttpHandler();
            hijack.SetResponseContent("{\"String\":\"Hey\"}");
            IMobileServiceClient service = new MobileServiceClient("http://www.test.com", "secret...", hijack);

            IMobileServiceTable<LongIdType> table = service.GetTable<LongIdType>();

            LongIdType item = await table.LookupAsync(10);

            Assert.AreEqual(0L, item.Id);
            Assert.AreEqual("Hey", item.String);
        }

        [AsyncTestMethod]
        public async Task LookupAsyncWithIntIdTypeAndStringIdResponseContent()
        {
            string[] testIdData = IdTestData.ValidStringIds.Concat(
                                  IdTestData.EmptyStringIds).ToArray();

            foreach (string testId in testIdData)
            {
                TestHttpHandler hijack = new TestHttpHandler();
                hijack.SetResponseContent("{\"id\":\"" + testId + "\",\"String\":\"Hey\"}");
                IMobileServiceClient service = new MobileServiceClient("http://www.test.com", "secret...", hijack);

                IMobileServiceTable<LongIdType> table = service.GetTable<LongIdType>();

                Exception exception = null;
                try
                {
                    LongIdType item = await table.LookupAsync(10);
                }
                catch (Exception e)
                {
                    exception = e;
                }

                Assert.IsNotNull(exception);
                Assert.IsTrue(exception.Message.Contains("Error converting value"));
            }
        }

        [AsyncTestMethod]
        public async Task LookupAsyncWithIntIdTypeAndIntIdParameter()
        {
            long[] testIdData = IdTestData.ValidIntIds;

            foreach (long testId in testIdData)
            {
                TestHttpHandler hijack = new TestHttpHandler();
                hijack.SetResponseContent("{\"id\":\"" + testId + "\",\"String\":\"Hey\"}");
                IMobileServiceClient service = new MobileServiceClient("http://www.test.com", "secret...", hijack);

                IMobileServiceTable<LongIdType> table = service.GetTable<LongIdType>();

                LongIdType item = await table.LookupAsync(testId);

                Uri expectedUri = new Uri(string.Format("http://www.test.com/tables/LongIdType/{0}", testId));

                Assert.AreEqual(testId, item.Id);
                Assert.AreEqual("Hey", item.String);
                Assert.AreEqual(hijack.Request.RequestUri.AbsoluteUri, expectedUri.AbsoluteUri);
            }
        }

        [AsyncTestMethod]
        public async Task LookupAsyncWithIntIdTypeAndInvalidIntIdParameter()
        {
            long[] testIdData = IdTestData.InvalidIntIds;

            foreach (long testId in testIdData)
            {
                TestHttpHandler hijack = new TestHttpHandler();
                hijack.SetResponseContent("{\"id\":\"" + testId + "\",\"String\":\"Hey\"}");
                IMobileServiceClient service = new MobileServiceClient("http://www.test.com", "secret...", hijack);

                IMobileServiceTable<LongIdType> table = service.GetTable<LongIdType>();
                Exception exception = null;
                try
                {
                    LongIdType item = await table.LookupAsync(testId);
                }
                catch (Exception e)
                {
                    exception = e;
                }

                Assert.IsNotNull(exception);
                Assert.IsTrue(exception.Message.Contains("Specified argument was out of the range of valid values") ||
                              exception.Message.Contains(" is not a positive integer value"));
            }
        }

        [AsyncTestMethod]
        public async Task LookupAsyncWithIntIdTypeAndStringIdParameter()
        {
            TestHttpHandler hijack = new TestHttpHandler();
            IMobileServiceClient service = new MobileServiceClient("http://www.test.com", "secret...", hijack);
            IMobileServiceTable<LongIdType> table = service.GetTable<LongIdType>();

            Exception exception = null;
            try
            {
                LongIdType item = await table.LookupAsync("a string");
            }
            catch (Exception e)
            {
                exception = e;
            }

            Assert.IsNotNull(exception);
            Assert.IsTrue(exception.Message.Contains("is invalid for looking up items of type"));
        }

        [AsyncTestMethod]
        public async Task LookupAsyncWithIntIdTypeAndNullIdParameter()
        {
            TestHttpHandler hijack = new TestHttpHandler();
            hijack.SetResponseContent("{\"id\":null,\"String\":\"Hey\"}");
            IMobileServiceClient service = new MobileServiceClient("http://www.test.com", "secret...", hijack);

            IMobileServiceTable<LongIdType> table = service.GetTable<LongIdType>();

            Exception exception = null;
            try
            {
                LongIdType item = await table.LookupAsync(null);
            }
            catch (Exception e)
            {
                exception = e;
            }

            Assert.IsNotNull(exception);
            Assert.IsTrue(exception.Message.Contains(" is invalid for looking up items of type "));
        }

        [AsyncTestMethod]
        public async Task LookupAsyncWithIntIdTypeAndZeroIdParameter()
        {
            TestHttpHandler hijack = new TestHttpHandler();
            hijack.SetResponseContent("{\"id\":null,\"String\":\"Hey\"}");
            IMobileServiceClient service = new MobileServiceClient("http://www.test.com", "secret...", hijack);

            IMobileServiceTable<LongIdType> table = service.GetTable<LongIdType>();

            Exception exception = null;
            try
            {
                LongIdType item = await table.LookupAsync(0L);
            }
            catch (Exception e)
            {
                exception = e;
            }

            Assert.IsNotNull(exception);
            Assert.IsTrue(exception.Message.Contains(" is not a positive integer value"));
        }

        [AsyncTestMethod]
        public async Task LookupAsyncWithUserParameters()
        {
            var userDefinedParameters = new Dictionary<string, string>() { { "state", "CA" } };

            TestHttpHandler hijack = new TestHttpHandler();
            IMobileServiceClient service = new MobileServiceClient("http://www.test.com", "secret...", hijack);
            IMobileServiceTable<StringType> table = service.GetTable<StringType>();

            hijack.SetResponseContent("{\"id\":12,\"String\":\"Hello\"}");

            StringType expected = await table.LookupAsync(12, userDefinedParameters);

            Assert.Contains(hijack.Request.RequestUri.ToString(), "12");
            Assert.Contains(hijack.Request.RequestUri.Query, "state=CA");
            Assert.AreEqual(12, expected.Id);
            Assert.AreEqual("Hello", expected.String);
        }

        [AsyncTestMethod]
        public async Task RefreshAsyncWithStringIdTypeAndStringIdResponseContent()
        {
            string[] testIdData = IdTestData.ValidStringIds.Concat(
                                  IdTestData.EmptyStringIds).Concat(
                                  IdTestData.InvalidStringIds).ToArray();

            foreach (string testId in testIdData)
            {
                TestHttpHandler hijack = new TestHttpHandler();

                // Make the testId JSON safe
                string jsonTestId = testId.Replace("\\", "\\\\").Replace("\"", "\\\"");

                hijack.SetResponseContent("{\"id\":\"" + jsonTestId + "\",\"String\":\"Hey\"}");
                IMobileServiceClient service = new MobileServiceClient("http://www.test.com", "secret...", hijack);

                IMobileServiceTable<StringIdType> table = service.GetTable<StringIdType>();

                StringIdType item = new StringIdType() { Id = "an id", String = "what?" };
                await table.RefreshAsync(item);

                Assert.AreEqual(testId, item.Id);
                Assert.AreEqual("Hey", item.String);
            }
        }

        [AsyncTestMethod]
        public async Task RefreshAsyncWithStringIdTypeAndNonStringIdResponseContent()
        {
            object[] testIdData = IdTestData.ValidIntIds.Concat(
                                  IdTestData.InvalidIntIds).Cast<object>().Concat(
                                  IdTestData.NonStringNonIntValidJsonIds).ToArray();

            foreach (object testId in testIdData)
            {
                string stringTestId = testId.ToString().ToLower();

                TestHttpHandler hijack = new TestHttpHandler();

                hijack.SetResponseContent("{\"id\":" + stringTestId + ",\"String\":\"Hey\"}");
                IMobileServiceClient service = new MobileServiceClient("http://www.test.com", "secret...", hijack);

                IMobileServiceTable<StringIdType> table = service.GetTable<StringIdType>();

                StringIdType item = new StringIdType() { Id = "an id", String = "what?" };
                await table.RefreshAsync(item);

                Assert.AreEqual(testId.ToString(), item.Id);
                Assert.AreEqual("Hey", item.String);
            }
        }

        [AsyncTestMethod]
        public async Task RefreshAsyncWithStringIdTypeAndNullIdResponseContent()
        {
            TestHttpHandler hijack = new TestHttpHandler();
            hijack.SetResponseContent("{\"id\":null,\"String\":\"Hey\"}");
            IMobileServiceClient service = new MobileServiceClient("http://www.test.com", "secret...", hijack);

            IMobileServiceTable<StringIdType> table = service.GetTable<StringIdType>();

            StringIdType item = new StringIdType() { Id = "an id", String = "what?" };
            await table.RefreshAsync(item);

            Assert.AreEqual("an id", item.Id);
            Assert.AreEqual("Hey", item.String);
        }

        [AsyncTestMethod]
        public async Task RefreshAsyncWithStringIdTypeAndNoIdResponseContent()
        {
            TestHttpHandler hijack = new TestHttpHandler();
            hijack.SetResponseContent("{\"String\":\"Hey\"}");
            IMobileServiceClient service = new MobileServiceClient("http://www.test.com", "secret...", hijack);

            IMobileServiceTable<StringIdType> table = service.GetTable<StringIdType>();

            StringIdType item = new StringIdType() { Id = "an id", String = "what?" };
            await table.RefreshAsync(item);

            Assert.AreEqual("an id", item.Id);
            Assert.AreEqual("Hey", item.String);
        }

        [AsyncTestMethod]
        public async Task RefreshAsyncWithStringIdTypeAndStringIdItem()
        {
            string[] testIdData = IdTestData.ValidStringIds.ToArray();

            foreach (string testId in testIdData)
            {
                TestHttpHandler hijack = new TestHttpHandler();
                hijack.SetResponseContent("[{\"id\":\"" + testId + "\",\"String\":\"Hey\"}]");
                IMobileServiceClient service = new MobileServiceClient("http://www.test.com", "secret...", hijack);

                IMobileServiceTable<StringIdType> table = service.GetTable<StringIdType>();

                StringIdType item = new StringIdType() { Id = testId, String = "what?" };
                await table.RefreshAsync(item);
                
                string idForOdataQuery = Uri.EscapeDataString(testId.Replace("'", "''"));
                Uri expectedUri = new Uri(string.Format("http://www.test.com/tables/StringIdType?$filter=(id eq '{0}')", idForOdataQuery));

                Assert.AreEqual(testId, item.Id);
                Assert.AreEqual("Hey", item.String);
                Assert.AreEqual(hijack.Request.RequestUri.AbsoluteUri, expectedUri.AbsoluteUri);
            }
        }

        [AsyncTestMethod]
        public async Task RefreshAsyncWithStringIdTypeAndEmptyStringIdItem()
        {
            string[] testIdData = IdTestData.EmptyStringIds;

            foreach (string testId in testIdData)
            {
                TestHttpHandler hijack = new TestHttpHandler();
                hijack.SetResponseContent("[{\"id\":\"" + testId + "\",\"String\":\"Hey\"}]");
                IMobileServiceClient service = new MobileServiceClient("http://www.test.com", "secret...", hijack);

                IMobileServiceTable<StringIdType> table = service.GetTable<StringIdType>();

                StringIdType item = new StringIdType() { Id = testId, String = "what?" };
                await table.RefreshAsync(item);

                Assert.AreEqual(testId, item.Id);
                Assert.AreEqual("what?", item.String);
            }
        }

        [AsyncTestMethod]
        public async Task RefreshAsyncWithStringIdTypeAndInvalidStringIdParameter()
        {
            string[] testIdData = IdTestData.InvalidStringIds;

            foreach (string testId in testIdData)
            {
                TestHttpHandler hijack = new TestHttpHandler();
                hijack.SetResponseContent("{\"id\":\"" + testId + "\",\"String\":\"Hey\"}");
                IMobileServiceClient service = new MobileServiceClient("http://www.test.com", "secret...", hijack);

                IMobileServiceTable<StringIdType> table = service.GetTable<StringIdType>();
                Exception exception = null;
                try
                {
                    StringIdType item = new StringIdType() { Id = testId, String = "what?" };
                    await table.RefreshAsync(item);
                }
                catch (Exception e)
                {
                    exception = e;
                }

                Assert.IsNotNull(exception);
                Assert.IsTrue(exception.Message.Contains("An id must not contain any control characters or the characters") || 
                              exception.Message.Contains("is longer than the max string id length of 255 characters"));
            }
        }

        [AsyncTestMethod]
        public async Task RefreshAsyncWithStringIdTypeAndNullIdParameter()
        {
            TestHttpHandler hijack = new TestHttpHandler();
            IMobileServiceClient service = new MobileServiceClient("http://www.test.com", "secret...", hijack);

            IMobileServiceTable<StringIdType> table = service.GetTable<StringIdType>();

            StringIdType item = new StringIdType() { String = "Hey" };
            await table.RefreshAsync(item);

            Assert.AreEqual(null, item.Id);
            Assert.AreEqual("Hey", item.String);
        }

        [AsyncTestMethod]
        public async Task RefreshAsyncWithIntIdTypeAndIntIdResponseContent()
        {
            long[] testIdData = IdTestData.ValidIntIds.Concat(
                                IdTestData.InvalidIntIds).ToArray();

            foreach (long testId in testIdData)
            {
                TestHttpHandler hijack = new TestHttpHandler();
                hijack.SetResponseContent("{\"id\":" + testId + ",\"String\":\"Hey\"}");
                IMobileServiceClient service = new MobileServiceClient("http://www.test.com", "secret...", hijack);

                IMobileServiceTable<LongIdType> table = service.GetTable<LongIdType>();

                LongIdType item = new LongIdType() { Id = 3, String = "what?" };
                await table.RefreshAsync(item);

                Assert.AreEqual(testId, item.Id);
                Assert.AreEqual("Hey", item.String);
            }
        }

        [AsyncTestMethod]
        public async Task RefreshAsyncWithIntIdTypeParseableIdResponseContent()
        {
            object[] testIdData = IdTestData.NonStringNonIntValidJsonIds;

            foreach (object testId in testIdData)
            {
                TestHttpHandler hijack = new TestHttpHandler();
                hijack.SetResponseContent("{\"id\":" + testId.ToString().ToLower() + ",\"String\":\"Hey\"}");
                IMobileServiceClient service = new MobileServiceClient("http://www.test.com", "secret...", hijack);

                IMobileServiceTable<LongIdType> table = service.GetTable<LongIdType>();

                LongIdType item = new LongIdType() { Id = 3, String = "what?" };
                await table.RefreshAsync(item);

                long expectedId = Convert.ToInt64(testId);
                if (expectedId == default(long))
                {
                    expectedId = 3;
                }

                Assert.AreEqual(expectedId, item.Id);
                Assert.AreEqual("Hey", item.String);
            }
        }

        [AsyncTestMethod]
        public async Task RefreshAsyncWithIntIdTypeAndNullIdResponseContent()
        {
            TestHttpHandler hijack = new TestHttpHandler();
            hijack.SetResponseContent("{\"id\":null,\"String\":\"Hey\"}");
            IMobileServiceClient service = new MobileServiceClient("http://www.test.com", "secret...", hijack);

            IMobileServiceTable<LongIdType> table = service.GetTable<LongIdType>();

            LongIdType item = new LongIdType() { Id = 3, String = "what?" };
            await table.RefreshAsync(item);

            Assert.AreEqual(3L, item.Id);
            Assert.AreEqual("Hey", item.String);
        }

        [AsyncTestMethod]
        public async Task RefreshAsyncWithIntIdTypeAndNoIdResponseContent()
        {
            TestHttpHandler hijack = new TestHttpHandler();
            hijack.SetResponseContent("{\"String\":\"Hey\"}");
            IMobileServiceClient service = new MobileServiceClient("http://www.test.com", "secret...", hijack);

            IMobileServiceTable<LongIdType> table = service.GetTable<LongIdType>();

            LongIdType item = new LongIdType() { Id = 3, String = "what?" };
            await table.RefreshAsync(item);

            Assert.AreEqual(3L, item.Id);
            Assert.AreEqual("Hey", item.String);
        }

        [AsyncTestMethod]
        public async Task RefreshAsyncWithIntIdTypeAndStringIdResponseContent()
        {
            string[] testIdData = IdTestData.ValidStringIds.Concat(
                                  IdTestData.EmptyStringIds).ToArray();

            foreach (string testId in testIdData)
            {
                TestHttpHandler hijack = new TestHttpHandler();
                hijack.SetResponseContent("{\"id\":\"" + testId + "\",\"String\":\"Hey\"}");
                IMobileServiceClient service = new MobileServiceClient("http://www.test.com", "secret...", hijack);

                IMobileServiceTable<LongIdType> table = service.GetTable<LongIdType>();

                Exception exception = null;
                try
                {
                    LongIdType item = new LongIdType() { Id = 3, String = "what?" };
                    await table.RefreshAsync(item);
                }
                catch (Exception e)
                {
                    exception = e;
                }

                Assert.IsNotNull(exception);
                Assert.IsTrue(exception.Message.Contains("Error converting value"));
            }
        }

        [AsyncTestMethod]
        public async Task RefreshAsyncWithIntIdTypeAndIntIdItem()
        {
            long[] testIdData = IdTestData.ValidIntIds;

            foreach (long testId in testIdData)
            {
                TestHttpHandler hijack = new TestHttpHandler();
                hijack.SetResponseContent("[{\"id\":" + testId + ",\"String\":\"Hey\"}]");
                IMobileServiceClient service = new MobileServiceClient("http://www.test.com", "secret...", hijack);

                IMobileServiceTable<LongIdType> table = service.GetTable<LongIdType>();

                LongIdType item = new LongIdType() { Id = testId, String = "what?" };
                await table.RefreshAsync(item);

                Uri expectedUri = new Uri(string.Format("http://www.test.com/tables/LongIdType?$filter=(id eq {0}L)", testId));

                Assert.AreEqual(testId, item.Id);
                Assert.AreEqual("Hey", item.String);
                Assert.AreEqual(hijack.Request.RequestUri.AbsoluteUri, expectedUri.AbsoluteUri);
            }
        }

        [AsyncTestMethod]
        public async Task RefreshAsyncWithIntIdTypeAndZeroIdItem()
        {
            TestHttpHandler hijack = new TestHttpHandler();
            IMobileServiceClient service = new MobileServiceClient("http://www.test.com", "secret...", hijack);

            IMobileServiceTable<LongIdType> table = service.GetTable<LongIdType>();
            LongIdType item = new LongIdType() { Id = 0, String = "what?" };
            await table.RefreshAsync(item);

            Assert.AreEqual(0L, item.Id);
            Assert.AreEqual("what?", item.String);
        }

        [AsyncTestMethod]
        public async Task RefreshAsyncWithIntIdTypeAndInvalidIntIdParameter()
        {
            long[] testIdData = IdTestData.InvalidIntIds;

            foreach (long testId in testIdData)
            {
                TestHttpHandler hijack = new TestHttpHandler();
                hijack.SetResponseContent("{\"id\":\"" + testId + "\",\"String\":\"Hey\"}");
                IMobileServiceClient service = new MobileServiceClient("http://www.test.com", "secret...", hijack);

                IMobileServiceTable<LongIdType> table = service.GetTable<LongIdType>();
                Exception exception = null;
                try
                {
                    LongIdType item = new LongIdType() { Id = testId, String = "what?" };
                    await table.RefreshAsync(item);
                }
                catch (Exception e)
                {
                    exception = e;
                }

                Assert.IsNotNull(exception);
                Assert.IsTrue(exception.Message.Contains(" is not a positive integer value"));
            }
        }

        [AsyncTestMethod]
        public async Task RefreshAsyncWithUserParameters()
        {
            var userDefinedParameters = new Dictionary<string, string>() { { "state", "CA" } };

            TestHttpHandler hijack = new TestHttpHandler();
            IMobileServiceClient service = new MobileServiceClient("http://www.test.com", "secret...", hijack);
            IMobileServiceTable<StringType> table = service.GetTable<StringType>();

            StringType expected = new StringType();
            expected.Id = 12;

            hijack.SetResponseContent("{\"id\":12,\"String\":\"Goodbye\"}");
            await table.RefreshAsync(expected, userDefinedParameters);

            Assert.Contains(hijack.Request.RequestUri.ToString(), "$filter=(id eq 12)");
            Assert.Contains(hijack.Request.RequestUri.Query, "state=CA");
            Assert.AreEqual(12, expected.Id);
            Assert.AreEqual("Goodbye", expected.String);
        }

        [AsyncTestMethod]
        public async Task RefreshAsyncThrowsWhenNotFound()
        {
            TestHttpHandler hijack = new TestHttpHandler();
            IMobileServiceClient service = new MobileServiceClient("http://www.test.com", "secret...", hijack);
            IMobileServiceTable<StringType> table = service.GetTable<StringType>();

            hijack.Response = TestHttpHandler.CreateResponse(String.Empty, HttpStatusCode.NotFound);
            InvalidOperationException expected = null;

            try
            {
                await table.RefreshAsync(new StringType() { Id = 5, String = "Just Created" });
            }
            catch (InvalidOperationException e)
            {
                expected = e;
            }

            Assert.IsNotNull(expected);
        }

        [AsyncTestMethod]
        public async Task InsertAsyncWithStringIdTypeAndStringIdResponseContent()
        {
            string[] testIdData = IdTestData.ValidStringIds.Concat(
                                  IdTestData.EmptyStringIds).Concat(
                                  IdTestData.InvalidStringIds).ToArray();

            foreach (string testId in testIdData)
            {
                TestHttpHandler hijack = new TestHttpHandler();

                // Make the testId JSON safe
                string jsonTestId = testId.Replace("\\", "\\\\").Replace("\"", "\\\"");

                hijack.SetResponseContent("{\"id\":\"" + jsonTestId + "\",\"String\":\"Hey\"}");
                IMobileServiceClient service = new MobileServiceClient("http://www.test.com", "secret...", hijack);

                IMobileServiceTable<StringIdType> table = service.GetTable<StringIdType>();

                StringIdType item = new StringIdType() { Id = "an id", String = "what?" };
                await table.InsertAsync(item);

                Assert.AreEqual(testId, item.Id);
                Assert.AreEqual("Hey", item.String);
            }
        }

        [AsyncTestMethod]
        public async Task InsertAsyncWithStringIdTypeAndNonStringIdResponseContent()
        {
            object[] testIdData = IdTestData.ValidIntIds.Concat(
                                  IdTestData.InvalidIntIds).Cast<object>().Concat(
                                  IdTestData.NonStringNonIntValidJsonIds).ToArray();

            foreach (object testId in testIdData)
            {
                string stringTestId = testId.ToString().ToLower();

                TestHttpHandler hijack = new TestHttpHandler();

                hijack.SetResponseContent("{\"id\":" + stringTestId + ",\"String\":\"Hey\"}");
                IMobileServiceClient service = new MobileServiceClient("http://www.test.com", "secret...", hijack);

                IMobileServiceTable<StringIdType> table = service.GetTable<StringIdType>();

                StringIdType item = new StringIdType() { Id = "an id", String = "what?" };
                await table.InsertAsync(item);

                Assert.AreEqual(testId.ToString(), item.Id);
                Assert.AreEqual("Hey", item.String);
            }
        }

        [AsyncTestMethod]
        public async Task InsertAsyncWithStringIdTypeAndNullIdResponseContent()
        {
            TestHttpHandler hijack = new TestHttpHandler();
            hijack.SetResponseContent("{\"id\":null,\"String\":\"Hey\"}");
            IMobileServiceClient service = new MobileServiceClient("http://www.test.com", "secret...", hijack);

            IMobileServiceTable<StringIdType> table = service.GetTable<StringIdType>();

            StringIdType item = new StringIdType() { Id = "an id", String = "what?" };
            await table.InsertAsync(item);

            Assert.AreEqual("an id", item.Id);
            Assert.AreEqual("Hey", item.String);
        }

        [AsyncTestMethod]
        public async Task InsertAsync_DerivedTypeOnBaseTable_Succeeds()
        {
            var hijack = new TestHttpHandler();
            hijack.SetResponseContent("{\"id\":23,\"PublicProperty\":\"Hey\"}");
            IMobileServiceClient service = new MobileServiceClient("http://www.test.com", "secret...", hijack);

            IMobileServiceTable<PocoType> table = service.GetTable<PocoType>();

            var item = new PocoDerivedPocoType() { PublicProperty = "Hey" };
            await table.InsertAsync(item);

            Assert.AreEqual(23L, item.Id);
            Assert.AreEqual("Hey", item.PublicProperty);
        }

        [AsyncTestMethod]
        public async Task InsertAsyncWithStringIdTypeAndNoIdResponseContent()
        {
            TestHttpHandler hijack = new TestHttpHandler();
            hijack.SetResponseContent("{\"String\":\"Hey\"}");
            IMobileServiceClient service = new MobileServiceClient("http://www.test.com", "secret...", hijack);

            IMobileServiceTable<StringIdType> table = service.GetTable<StringIdType>();

            StringIdType item = new StringIdType() { Id = "an id", String = "what?" };
            await table.InsertAsync(item);

            Assert.AreEqual("an id", item.Id);
            Assert.AreEqual("Hey", item.String);
        }

        [AsyncTestMethod]
        public async Task InsertAsyncWithStringIdTypeAndStringIdItem()
        {
            string[] testIdData = IdTestData.ValidStringIds.ToArray();

            foreach (string testId in testIdData)
            {
                TestHttpHandler hijack = new TestHttpHandler();
                hijack.SetResponseContent("{\"id\":\"" + testId + "\",\"String\":\"Hey\"}");
                IMobileServiceClient service = new MobileServiceClient("http://www.test.com", "secret...", hijack);

                IMobileServiceTable<StringIdType> table = service.GetTable<StringIdType>();

                hijack.OnSendingRequest = async request =>
                {
                    string requestContent = await request.Content.ReadAsStringAsync();
                    JObject itemAsJObject = JObject.Parse(requestContent);
                    Assert.AreEqual(testId, (string)itemAsJObject["id"]);
                    Assert.AreEqual("what?", (string)itemAsJObject["String"]);
                    return request;
                };

                StringIdType item = new StringIdType() { Id = testId, String = "what?" };
                await table.InsertAsync(item);

                Assert.AreEqual(testId, item.Id);
                Assert.AreEqual("Hey", item.String);
            }
        }

        [AsyncTestMethod]
        public async Task InsertAsyncWithStringIdTypeAndEmptyStringIdItem()
        {
            string[] testIdData = IdTestData.EmptyStringIds;

            foreach (string testId in testIdData)
            {
                TestHttpHandler hijack = new TestHttpHandler();
                hijack.SetResponseContent("{\"id\":\"an id\",\"String\":\"Hey\"}");
                IMobileServiceClient service = new MobileServiceClient("http://www.test.com", "secret...", hijack);

                IMobileServiceTable<StringIdType> table = service.GetTable<StringIdType>();

                hijack.OnSendingRequest = async request =>
                {
                    string requestContent = await request.Content.ReadAsStringAsync();
                    JObject itemAsJObject = JObject.Parse(requestContent);
                    Assert.AreEqual(testId, (string)itemAsJObject["id"]);
                    Assert.AreEqual("what?", (string)itemAsJObject["String"]);
                    return request;
                };

                StringIdType item = new StringIdType() { Id = testId, String = "what?" };
                await table.InsertAsync(item);

                Assert.AreEqual("an id", item.Id);
                Assert.AreEqual("Hey", item.String);
            }
        }

        [AsyncTestMethod]
        public async Task InsertAsyncWithStringIdTypeAndNullIdItem()
        {
            TestHttpHandler hijack = new TestHttpHandler();
            hijack.SetResponseContent("{\"id\":\"an id\",\"String\":\"Hey\"}");
            IMobileServiceClient service = new MobileServiceClient("http://www.test.com", "secret...", hijack);

            IMobileServiceTable<StringIdType> table = service.GetTable<StringIdType>();

            hijack.OnSendingRequest = async request =>
            {
                string requestContent = await request.Content.ReadAsStringAsync();
                JObject itemAsJObject = JObject.Parse(requestContent);
                Assert.AreEqual(null, (string)itemAsJObject["id"]);
                Assert.AreEqual("what?", (string)itemAsJObject["String"]);
                return request;
            };

            StringIdType item = new StringIdType() { Id = null, String = "what?" };
            await table.InsertAsync(item);

            Assert.AreEqual("an id", item.Id);
            Assert.AreEqual("Hey", item.String);
        }

        [AsyncTestMethod]
        public async Task InsertAsyncWithStringIdTypeAndInvalidStringIdParameter()
        {
            string[] testIdData = IdTestData.InvalidStringIds;

            foreach (string testId in testIdData)
            {
                TestHttpHandler hijack = new TestHttpHandler();
                hijack.SetResponseContent("{\"id\":\"" + testId + "\",\"String\":\"Hey\"}");
                IMobileServiceClient service = new MobileServiceClient("http://www.test.com", "secret...", hijack);

                IMobileServiceTable<StringIdType> table = service.GetTable<StringIdType>();
                Exception exception = null;
                try
                {
                    StringIdType item = new StringIdType() { Id = testId, String = "what?" };
                    await table.UpdateAsync(item);
                }
                catch (Exception e)
                {
                    exception = e;
                }

                Assert.IsNotNull(exception);
                Assert.IsTrue(exception.Message.Contains("An id must not contain any control characters or the characters") || 
                              exception.Message.Contains("is longer than the max string id length of 255 characters"));
            }
        }

        [AsyncTestMethod]
        public async Task InsertAsyncWithIntIdTypeAndIntIdResponseContent()
        {
            long[] testIdData = IdTestData.ValidIntIds.Concat(
                                IdTestData.InvalidIntIds).ToArray();

            foreach (long testId in testIdData)
            {
                TestHttpHandler hijack = new TestHttpHandler();
                hijack.SetResponseContent("{\"id\":" + testId + ",\"String\":\"Hey\"}");
                IMobileServiceClient service = new MobileServiceClient("http://www.test.com", "secret...", hijack);

                IMobileServiceTable<LongIdType> table = service.GetTable<LongIdType>();

                LongIdType item = new LongIdType() { String = "what?" };
                await table.InsertAsync(item);

                Assert.AreEqual(testId, item.Id);
                Assert.AreEqual("Hey", item.String);
            }
        }

        [AsyncTestMethod]
        public async Task InsertAsyncWithIntIdTypeParseableIdResponseContent()
        {
            object[] testIdData = IdTestData.NonStringNonIntValidJsonIds;

            foreach (object testId in testIdData)
            {
                TestHttpHandler hijack = new TestHttpHandler();
                hijack.SetResponseContent("{\"id\":" + testId.ToString().ToLower() + ",\"String\":\"Hey\"}");
                IMobileServiceClient service = new MobileServiceClient("http://www.test.com", "secret...", hijack);

                IMobileServiceTable<LongIdType> table = service.GetTable<LongIdType>();

                LongIdType item = new LongIdType() { String = "what?" };
                await table.InsertAsync(item);

                long expectedId = Convert.ToInt64(testId);
                Assert.AreEqual(expectedId, item.Id);
                Assert.AreEqual("Hey", item.String);
            }
        }

        [AsyncTestMethod]
        public async Task InsertAsyncWithIntIdTypeAndNullIdResponseContent()
        {
            TestHttpHandler hijack = new TestHttpHandler();
            hijack.SetResponseContent("{\"id\":null,\"String\":\"Hey\"}");
            IMobileServiceClient service = new MobileServiceClient("http://www.test.com", "secret...", hijack);

            IMobileServiceTable<LongIdType> table = service.GetTable<LongIdType>();

            LongIdType item = new LongIdType() { String = "what?" };
            await table.InsertAsync(item);

            Assert.AreEqual(0L, item.Id);
            Assert.AreEqual("Hey", item.String);
        }

        [AsyncTestMethod]
        public async Task InsertAsyncWithIntIdTypeAndNoIdResponseContent()
        {
            TestHttpHandler hijack = new TestHttpHandler();
            hijack.SetResponseContent("{\"String\":\"Hey\"}");
            IMobileServiceClient service = new MobileServiceClient("http://www.test.com", "secret...", hijack);

            IMobileServiceTable<LongIdType> table = service.GetTable<LongIdType>();

            LongIdType item = new LongIdType() { String = "what?" };
            await table.InsertAsync(item);

            Assert.AreEqual(0L, item.Id);
            Assert.AreEqual("Hey", item.String);
        }

        [AsyncTestMethod]
        public async Task InsertAsyncWithIntIdTypeAndStringIdResponseContent()
        {
            TestHttpHandler hijack = new TestHttpHandler();
            hijack.SetResponseContent("{\"id\":\"an id\",\"String\":\"Hey\"}");
            IMobileServiceClient service = new MobileServiceClient("http://www.test.com", "secret...", hijack);

            IMobileServiceTable<LongIdType> table = service.GetTable<LongIdType>();

            Exception exception = null;
            try
            {
                LongIdType item = new LongIdType() { String = "what?" };
                await table.InsertAsync(item);
            }
            catch (Exception e)
            {
                exception = e;
            }

            Assert.IsNotNull(exception);
            Assert.IsTrue(exception.Message.Contains("Error converting value"));
        }

        [AsyncTestMethod]
        public async Task InsertAsyncWithIntIdTypeAndIntIdItem()
        {
            long[] testIdData = IdTestData.ValidIntIds;

            foreach (long testId in testIdData)
            {
                TestHttpHandler hijack = new TestHttpHandler();
                hijack.SetResponseContent("{\"id\":" + testId + ",\"String\":\"Hey\"}");
                IMobileServiceClient service = new MobileServiceClient("http://www.test.com", "secret...", hijack);

                IMobileServiceTable<LongIdType> table = service.GetTable<LongIdType>();

                Exception exception = null;
                try
                {
                    LongIdType item = new LongIdType() { Id = testId, String = "what?" };
                    await table.InsertAsync(item);
                }
                catch (Exception e)
                {
                    exception = e;
                }

                Assert.IsNotNull(exception);
                Assert.IsTrue(exception.Message.Contains("Cannot insert if the id member is already set.") ||
                              exception.Message.Contains("for member id is outside the valid range for numeric columns"));
            }
        }

        [AsyncTestMethod]
        public async Task InsertAsyncWithIntIdTypeAndZeroIdItem()
        {
            TestHttpHandler hijack = new TestHttpHandler();
            hijack.SetResponseContent("{\"id\":10,\"String\":\"Hey\"}");
            IMobileServiceClient service = new MobileServiceClient("http://www.test.com", "secret...", hijack);

            IMobileServiceTable<LongIdType> table = service.GetTable<LongIdType>();
            LongIdType item = new LongIdType() { Id = 0, String = "what?" };
            await table.InsertAsync(item);

            Assert.AreEqual(10L, item.Id);
            Assert.AreEqual("Hey", item.String);
        }

        [AsyncTestMethod]
        public async Task InsertAsyncWithIntIdTypeAndInvalidIntIdParameter()
        {
            long[] testIdData = IdTestData.InvalidIntIds;

            foreach (long testId in testIdData)
            {
                TestHttpHandler hijack = new TestHttpHandler();
                hijack.SetResponseContent("{\"id\":\"" + testId + "\",\"String\":\"Hey\"}");
                IMobileServiceClient service = new MobileServiceClient("http://www.test.com", "secret...", hijack);

                IMobileServiceTable<LongIdType> table = service.GetTable<LongIdType>();
                Exception exception = null;
                try
                {
                    LongIdType item = new LongIdType() { Id = testId, String = "what?" };
                    await table.InsertAsync(item);
                }
                catch (Exception e)
                {
                    exception = e;
                }

                Assert.IsNotNull(exception);
                Assert.IsTrue(exception.Message.Contains(" is not a positive integer value") ||
                              exception.Message.Contains("for member id is outside the valid range for numeric columns"));
            }
        }

        [AsyncTestMethod]
        public async Task InsertAsyncGenericWithUserParameters()
        {
            var userDefinedParameters = new Dictionary<string, string>() { { "state", "CA" } };

            TestHttpHandler hijack = new TestHttpHandler();
            IMobileServiceClient service = new MobileServiceClient("http://www.test.com", "secret...", hijack);
            IMobileServiceTable<StringType> table = service.GetTable<StringType>();

            StringType obj = new StringType();
            obj.String = "new";

            hijack.SetResponseContent("{\"id\":12,\"value\":\"new\"}");
            await table.InsertAsync(obj, userDefinedParameters);

            Assert.AreEqual(12, obj.Id);
            Assert.Contains(hijack.Request.RequestUri.ToString(), "StringType");
            Assert.Contains(hijack.Request.RequestUri.Query, "state=CA");
        }

        [AsyncTestMethod]
        public async Task UpdateAsyncWithStringIdTypeAndStringIdResponseContent()
        {
            string[] testIdData = IdTestData.ValidStringIds.Concat(
                                  IdTestData.EmptyStringIds).Concat(
                                  IdTestData.InvalidStringIds).ToArray();

            foreach (string testId in testIdData)
            {
                TestHttpHandler hijack = new TestHttpHandler();

                // Make the testId JSON safe
                string jsonTestId = testId.Replace("\\", "\\\\").Replace("\"", "\\\"");

                hijack.SetResponseContent("{\"id\":\"" + jsonTestId + "\",\"String\":\"Hey\"}");
                IMobileServiceClient service = new MobileServiceClient("http://www.test.com", "secret...", hijack);

                IMobileServiceTable<StringIdType> table = service.GetTable<StringIdType>();

                StringIdType item = new StringIdType() { Id = "an id", String = "what?" };
                await table.UpdateAsync(item);

                Assert.AreEqual(testId, item.Id);
                Assert.AreEqual("Hey", item.String);
            }
        }

        [AsyncTestMethod]
        public async Task UpdateAsyncWithStringIdTypeAndNonStringIdResponseContent()
        {
            object[] testIdData = IdTestData.ValidIntIds.Concat(
                                  IdTestData.InvalidIntIds).Cast<object>().Concat(
                                  IdTestData.NonStringNonIntValidJsonIds).ToArray();

            foreach (object testId in testIdData)
            {
                string stringTestId = testId.ToString().ToLower();

                TestHttpHandler hijack = new TestHttpHandler();

                hijack.SetResponseContent("{\"id\":" + stringTestId.ToLower() + ",\"String\":\"Hey\"}");
                IMobileServiceClient service = new MobileServiceClient("http://www.test.com", "secret...", hijack);

                IMobileServiceTable<StringIdType> table = service.GetTable<StringIdType>();

                StringIdType item = new StringIdType() { Id = "an id", String = "what?" };
                await table.UpdateAsync(item);

                Assert.AreEqual(testId.ToString(), item.Id);
                Assert.AreEqual("Hey", item.String);
            }
        }

        [AsyncTestMethod]
        public async Task UpdateAsyncWithStringIdTypeAndNullIdResponseContent()
        {
            TestHttpHandler hijack = new TestHttpHandler();
            hijack.SetResponseContent("{\"id\":null,\"String\":\"Hey\"}");
            IMobileServiceClient service = new MobileServiceClient("http://www.test.com", "secret...", hijack);

            IMobileServiceTable<StringIdType> table = service.GetTable<StringIdType>();

            StringIdType item = new StringIdType() { Id = "an id", String = "what?" };
            await table.UpdateAsync(item);

            Assert.AreEqual("an id", item.Id);
            Assert.AreEqual("Hey", item.String);
        }

        [AsyncTestMethod]
        public async Task UpdateAsyncWithStringIdTypeAndNoIdResponseContent()
        {
            TestHttpHandler hijack = new TestHttpHandler();
            hijack.SetResponseContent("{\"String\":\"Hey\"}");
            IMobileServiceClient service = new MobileServiceClient("http://www.test.com", "secret...", hijack);

            IMobileServiceTable<StringIdType> table = service.GetTable<StringIdType>();

            StringIdType item = new StringIdType() { Id = "an id", String = "what?" };
            await table.UpdateAsync(item);

            Assert.AreEqual("an id", item.Id);
            Assert.AreEqual("Hey", item.String);
        }

        [AsyncTestMethod]
        public async Task UpdateAsyncWithStringIdTypeAndStringIdItem()
        {
            string[] testIdData = IdTestData.ValidStringIds.ToArray();

            foreach (string testId in testIdData)
            {
                TestHttpHandler hijack = new TestHttpHandler();
                hijack.SetResponseContent("{\"id\":\"" + testId + "\",\"String\":\"Hey\"}");
                IMobileServiceClient service = new MobileServiceClient("http://www.test.com", "secret...", hijack);

                IMobileServiceTable<StringIdType> table = service.GetTable<StringIdType>();

                hijack.OnSendingRequest = async request =>
                {
                    string requestContent = await request.Content.ReadAsStringAsync();
                    JObject itemAsJObject = JObject.Parse(requestContent);
                    Assert.AreEqual(testId, (string)itemAsJObject["id"]);
                    Assert.AreEqual("what?", (string)itemAsJObject["String"]);
                    string idForUri = Uri.EscapeDataString(testId);
                    Uri expectedUri = new Uri(string.Format("http://www.test.com/tables/StringIdType/{0}", idForUri));
                    Assert.AreEqual(request.RequestUri.AbsoluteUri, expectedUri.AbsoluteUri);
                    return request;
                };

                StringIdType item = new StringIdType() { Id = testId, String = "what?" };
                await table.UpdateAsync(item);

                Assert.AreEqual(testId, item.Id);
                Assert.AreEqual("Hey", item.String);
            }
        }

        [AsyncTestMethod]
        public async Task UpdateAsyncWithStringIdTypeAndEmptyStringIdItem()
        {
            string[] testIdData = IdTestData.EmptyStringIds;

            foreach (string testId in testIdData)
            {
                TestHttpHandler hijack = new TestHttpHandler();
                hijack.SetResponseContent("{\"id\":\"an id\",\"String\":\"Hey\"}");
                IMobileServiceClient service = new MobileServiceClient("http://www.test.com", "secret...", hijack);

                IMobileServiceTable<StringIdType> table = service.GetTable<StringIdType>();
                Exception exception = null;
                try
                {
                    StringIdType item = new StringIdType() { Id = testId, String = "what?" };
                    await table.UpdateAsync(item);
                }
                catch (Exception e)
                {
                    exception = e;
                }

                Assert.IsNotNull(exception);
                Assert.IsTrue(exception.Message.Contains("The id can not be null or an empty string."));
            }
        }

        [AsyncTestMethod]
        public async Task UpdateAsyncWithStringIdTypeAndNullIdItem()
        {
            TestHttpHandler hijack = new TestHttpHandler();
            hijack.SetResponseContent("{\"id\":\"an id\",\"String\":\"Hey\"}");
            IMobileServiceClient service = new MobileServiceClient("http://www.test.com", "secret...", hijack);

            IMobileServiceTable<StringIdType> table = service.GetTable<StringIdType>();

            Exception exception = null;
            try
            {
                StringIdType item = new StringIdType() { Id = null, String = "what?" };
                await table.UpdateAsync(item);
            }
            catch (Exception e)
            {
                exception = e;
            }

            Assert.IsNotNull(exception);
            Assert.IsTrue(exception.Message.Contains("Expected id member not found."));
        }

        [AsyncTestMethod]
        public async Task UpdateAsyncWithStringIdTypeAndInvalidStringIdParameter()
        {
            string[] testIdData = IdTestData.InvalidStringIds;

            foreach (string testId in testIdData)
            {
                TestHttpHandler hijack = new TestHttpHandler();
                hijack.SetResponseContent("{\"id\":\"" + testId + "\",\"String\":\"Hey\"}");
                IMobileServiceClient service = new MobileServiceClient("http://www.test.com", "secret...", hijack);

                IMobileServiceTable<StringIdType> table = service.GetTable<StringIdType>();
                Exception exception = null;
                try
                {
                    StringIdType item = new StringIdType() { Id = testId, String = "what?" };
                    await table.UpdateAsync(item);
                }
                catch (Exception e)
                {
                    exception = e;
                }

                Assert.IsNotNull(exception);
                Assert.IsTrue(exception.Message.Contains("An id must not contain any control characters or the characters") || 
                              exception.Message.Contains("is longer than the max string id length of 255 characters"));
            }
        }

        [AsyncTestMethod]
        public async Task UpdateAsyncWithIntIdTypeAndIntIdResponseContent()
        {
            long[] testIdData = IdTestData.ValidIntIds.Concat(
                                IdTestData.InvalidIntIds).ToArray();

            foreach (long testId in testIdData)
            {
                TestHttpHandler hijack = new TestHttpHandler();
                hijack.SetResponseContent("{\"id\":" + testId + ",\"String\":\"Hey\"}");
                IMobileServiceClient service = new MobileServiceClient("http://www.test.com", "secret...", hijack);

                IMobileServiceTable<LongIdType> table = service.GetTable<LongIdType>();

                LongIdType item = new LongIdType() { Id = 12, String = "what?" };
                await table.UpdateAsync(item);

                Assert.AreEqual(testId, item.Id);
                Assert.AreEqual("Hey", item.String);
            }
        }

        [AsyncTestMethod]
        public async Task UpdateAsyncWithIntIdTypeParseableIdResponseContent()
        {
            object[] testIdData = IdTestData.NonStringNonIntValidJsonIds;

            foreach (object testId in testIdData)
            {
                TestHttpHandler hijack = new TestHttpHandler();
                hijack.SetResponseContent("{\"id\":" + testId.ToString().ToLower() + ",\"String\":\"Hey\"}");
                IMobileServiceClient service = new MobileServiceClient("http://www.test.com", "secret...", hijack);

                IMobileServiceTable<LongIdType> table = service.GetTable<LongIdType>();

                LongIdType item = new LongIdType() { Id = 12, String = "what?" };
                await table.UpdateAsync(item);

                long expectedId = Convert.ToInt64(testId);
                if (expectedId == 0L)
                {
                    expectedId = 12;
                }

                Assert.AreEqual(expectedId, item.Id);
                Assert.AreEqual("Hey", item.String);
            }
        }

        [AsyncTestMethod]
        public async Task UpdateAsyncWithIntIdTypeAndNullIdResponseContent()
        {
            TestHttpHandler hijack = new TestHttpHandler();
            hijack.SetResponseContent("{\"id\":null,\"String\":\"Hey\"}");
            IMobileServiceClient service = new MobileServiceClient("http://www.test.com", "secret...", hijack);

            IMobileServiceTable<LongIdType> table = service.GetTable<LongIdType>();

            LongIdType item = new LongIdType() { Id = 12, String = "what?" };
            await table.UpdateAsync(item);

            Assert.AreEqual(12L, item.Id);
            Assert.AreEqual("Hey", item.String);
        }

        [AsyncTestMethod]
        public async Task UpdateAsyncWithIntIdTypeAndNoIdResponseContent()
        {
            TestHttpHandler hijack = new TestHttpHandler();
            hijack.SetResponseContent("{\"String\":\"Hey\"}");
            IMobileServiceClient service = new MobileServiceClient("http://www.test.com", "secret...", hijack);

            IMobileServiceTable<LongIdType> table = service.GetTable<LongIdType>();

            LongIdType item = new LongIdType() { Id = 12, String = "what?" };
            await table.UpdateAsync(item);

            Assert.AreEqual(12L, item.Id);
            Assert.AreEqual("Hey", item.String);
        }

        [AsyncTestMethod]
        public async Task UpdateAsyncWithIntIdTypeAndStringIdResponseContent()
        {
            TestHttpHandler hijack = new TestHttpHandler();
            hijack.SetResponseContent("{\"id\":\"an id\",\"String\":\"Hey\"}");
            IMobileServiceClient service = new MobileServiceClient("http://www.test.com", "secret...", hijack);

            IMobileServiceTable<LongIdType> table = service.GetTable<LongIdType>();

            Exception exception = null;
            try
            {
                LongIdType item = new LongIdType() { Id = 12, String = "what?" };
                await table.UpdateAsync(item);
            }
            catch (Exception e)
            {
                exception = e;
            }

            Assert.IsNotNull(exception);
            Assert.IsTrue(exception.Message.Contains("Error converting value"));
        }

        [AsyncTestMethod]
        public async Task UpdateAsyncWithIntIdTypeAndIntIdItem()
        {
            long[] testIdData = IdTestData.ValidIntIds
                                          .Where( id => id != long.MaxValue) // Max value fails for serialization reasons; not because of id constraints
                                          .ToArray();

            foreach (long testId in testIdData)
            {
                TestHttpHandler hijack = new TestHttpHandler();
                hijack.SetResponseContent("{\"id\":" + testId + ",\"String\":\"Hey\"}");
                IMobileServiceClient service = new MobileServiceClient("http://www.test.com", "secret...", hijack);

                IMobileServiceTable<LongIdType> table = service.GetTable<LongIdType>();
                LongIdType item = new LongIdType() { Id = testId, String = "what?" };
                await table.UpdateAsync(item);

                Assert.AreEqual(testId, item.Id);
                Assert.AreEqual("Hey", item.String);
            }
        }

        [AsyncTestMethod]
        public async Task UpdateAsyncWithIntIdTypeAndZeroIdItem()
        {
            TestHttpHandler hijack = new TestHttpHandler();
            hijack.SetResponseContent("{\"id\":10,\"String\":\"Hey\"}");
            IMobileServiceClient service = new MobileServiceClient("http://www.test.com", "secret...", hijack);

            IMobileServiceTable<LongIdType> table = service.GetTable<LongIdType>();
            Exception exception = null;
            try
            {
                LongIdType item = new LongIdType() { Id = 0, String = "what?" };
                await table.UpdateAsync(item);
            }
            catch (Exception e)
            {
                exception = e;
            }

            Assert.IsNotNull(exception);
            Assert.IsTrue(exception.Message.Contains("Expected id member not found."));
        }

        [AsyncTestMethod]
        public async Task UpdateAsyncWithIntIdTypeAndInvalidIntIdParameter()
        {
            long[] testIdData = IdTestData.InvalidIntIds;

            foreach (long testId in testIdData)
            {
                TestHttpHandler hijack = new TestHttpHandler();
                hijack.SetResponseContent("{\"id\":\"" + testId + "\",\"String\":\"Hey\"}");
                IMobileServiceClient service = new MobileServiceClient("http://www.test.com", "secret...", hijack);

                IMobileServiceTable<LongIdType> table = service.GetTable<LongIdType>();
                Exception exception = null;
                try
                {
                    LongIdType item = new LongIdType() { Id = testId, String = "what?" };
                    await table.UpdateAsync(item);
                }
                catch (Exception e)
                {
                    exception = e;
                }

                Assert.IsNotNull(exception);
                Assert.IsTrue(exception.Message.Contains(" is not a positive integer value") ||
                              exception.Message.Contains("for member id is outside the valid range for numeric columns"));
            }
        }

        [AsyncTestMethod]
        public async Task UpdateAsyncGenericWithUserParameters()
        {
            var userDefinedParameters = new Dictionary<string, string>() { { "state", "FL" } };

            TestHttpHandler hijack = new TestHttpHandler();
            IMobileServiceClient service = new MobileServiceClient("http://www.test.com", "secret...", hijack);
            IMobileServiceTable<StringType> table = service.GetTable<StringType>();

            StringType obj = new StringType();
            obj.Id = 12;
            obj.String = "new";

            hijack.SetResponseContent("{\"Id\":12,\"String\":\"new1\"}");

            await table.UpdateAsync(obj, userDefinedParameters);

            Assert.AreEqual("new1", obj.String);
            Assert.Contains(hijack.Request.RequestUri.ToString(), "StringType");
            Assert.Contains(hijack.Request.RequestUri.Query, "state=FL");
        }

        [AsyncTestMethod]
        public async Task DeleteAsyncWithStringIdTypeAndStringIdItem()
        {
            string[] testIdData = IdTestData.ValidStringIds;

            foreach (string testId in testIdData)
            {
                TestHttpHandler hijack = new TestHttpHandler();
                hijack.SetResponseContent("{\"id\":\"" + testId + "\",\"String\":\"Hey\"}");
                IMobileServiceClient service = new MobileServiceClient("http://www.test.com", "secret...", hijack);

                IMobileServiceTable<StringIdType> table = service.GetTable<StringIdType>();

                hijack.OnSendingRequest = request =>
                {
                    Assert.IsNull(request.Content);
                    string idForUri = Uri.EscapeDataString(testId);
                    Uri expectedUri = new Uri(string.Format("http://www.test.com/tables/StringIdType/{0}", idForUri));
                    Assert.AreEqual(request.RequestUri.AbsoluteUri, expectedUri.AbsoluteUri);
                    return new TaskFactory<HttpRequestMessage>().StartNew(() => request);
                };

                StringIdType item = new StringIdType() { Id = testId, String = "what?" };
                await table.DeleteAsync(item);

                Assert.AreEqual(null, item.Id);
                Assert.AreEqual("what?", item.String);
            }
        }

        [AsyncTestMethod]
        public async Task DeleteAsyncWithStringIdTypeAndEmptyStringIdItem()
        {
            string[] testIdData = IdTestData.EmptyStringIds;

            foreach (string testId in testIdData)
            {
                TestHttpHandler hijack = new TestHttpHandler();
                hijack.SetResponseContent("{\"id\":\"an id\",\"String\":\"Hey\"}");
                IMobileServiceClient service = new MobileServiceClient("http://www.test.com", "secret...", hijack);

                IMobileServiceTable<StringIdType> table = service.GetTable<StringIdType>();
                Exception exception = null;
                try
                {
                    StringIdType item = new StringIdType() { Id = testId, String = "what?" };
                    await table.DeleteAsync(item);
                }
                catch (Exception e)
                {
                    exception = e;
                }

                Assert.IsNotNull(exception);
                Assert.IsTrue(exception.Message.Contains("The id can not be null or an empty string."));
            }
        }

        [AsyncTestMethod]
        public async Task DeleteAsyncWithStringIdTypeAndNullIdItem()
        {
            TestHttpHandler hijack = new TestHttpHandler();
            hijack.SetResponseContent("{\"id\":\"an id\",\"String\":\"Hey\"}");
            IMobileServiceClient service = new MobileServiceClient("http://www.test.com", "secret...", hijack);

            IMobileServiceTable<StringIdType> table = service.GetTable<StringIdType>();

            Exception exception = null;
            try
            {
                StringIdType item = new StringIdType() { Id = null, String = "what?" };
                await table.DeleteAsync(item);
            }
            catch (Exception e)
            {
                exception = e;
            }

            Assert.IsNotNull(exception);
            Assert.IsTrue(exception.Message.Contains("Expected id member not found."));
        }

        [AsyncTestMethod]
        public async Task DeleteAsyncWithStringIdTypeAndInvalidStringIdParameter()
        {
            string[] testIdData = IdTestData.InvalidStringIds;

            foreach (string testId in testIdData)
            {
                TestHttpHandler hijack = new TestHttpHandler();
                hijack.SetResponseContent("{\"id\":\"" + testId + "\",\"String\":\"Hey\"}");
                IMobileServiceClient service = new MobileServiceClient("http://www.test.com", "secret...", hijack);

                IMobileServiceTable<StringIdType> table = service.GetTable<StringIdType>();
                Exception exception = null;
                try
                {
                    StringIdType item = new StringIdType() { Id = testId, String = "what?" };
                    await table.DeleteAsync(item);
                }
                catch (Exception e)
                {
                    exception = e;
                }

                Assert.IsNotNull(exception);
                Assert.IsTrue(exception.Message.Contains("An id must not contain any control characters or the characters") || 
                              exception.Message.Contains("is longer than the max string id length of 255 characters"));
            }
        }

        [AsyncTestMethod]
        public async Task DeleteAsyncWithIntIdTypeAndIntIdItem()
        {
            long[] testIdData = IdTestData.ValidIntIds
                                          .Where(id => id != long.MaxValue) // Max value fails for serialization reasons; not because of id constraints
                                          .ToArray();

            foreach (long testId in testIdData)
            {
                TestHttpHandler hijack = new TestHttpHandler();
                hijack.SetResponseContent("{\"id\":" + testId + ",\"String\":\"Hey\"}");
                IMobileServiceClient service = new MobileServiceClient("http://www.test.com", "secret...", hijack);

                IMobileServiceTable<LongIdType> table = service.GetTable<LongIdType>();
                LongIdType item = new LongIdType() { Id = testId, String = "what?" };
                await table.DeleteAsync(item);

                Assert.AreEqual(0L, item.Id);
                Assert.AreEqual("what?", item.String);
            }
        }

        [AsyncTestMethod]
        public async Task DeleteAsyncWithIntIdTypeAndZeroIdItem()
        {
            TestHttpHandler hijack = new TestHttpHandler();
            hijack.SetResponseContent("{\"id\":10,\"String\":\"Hey\"}");
            IMobileServiceClient service = new MobileServiceClient("http://www.test.com", "secret...", hijack);

            IMobileServiceTable<LongIdType> table = service.GetTable<LongIdType>();
            Exception exception = null;
            try
            {
                LongIdType item = new LongIdType() { Id = 0, String = "what?" };
                await table.DeleteAsync(item);
            }
            catch (Exception e)
            {
                exception = e;
            }

            Assert.IsNotNull(exception);
            Assert.IsTrue(exception.Message.Contains("Expected id member not found."));
        }

        [AsyncTestMethod]
        public async Task DeleteAsyncWithIntIdTypeAndInvalidIntIdParameter()
        {
            long[] testIdData = IdTestData.InvalidIntIds;

            foreach (long testId in testIdData)
            {
                TestHttpHandler hijack = new TestHttpHandler();
                hijack.SetResponseContent("{\"id\":\"" + testId + "\",\"String\":\"Hey\"}");
                IMobileServiceClient service = new MobileServiceClient("http://www.test.com", "secret...", hijack);

                IMobileServiceTable<LongIdType> table = service.GetTable<LongIdType>();
                Exception exception = null;
                try
                {
                    LongIdType item = new LongIdType() { Id = testId, String = "what?" };
                    await table.DeleteAsync(item);
                }
                catch (Exception e)
                {
                    exception = e;
                }

                Assert.IsNotNull(exception);
                Assert.IsTrue(exception.Message.Contains(" is not a positive integer value") ||
                              exception.Message.Contains("for member id is outside the valid range for numeric columns"));
            }
        }

        [AsyncTestMethod]
        public async Task DeleteAsyncWithUserParameters()
        {
            var userDefinedParameters = new Dictionary<string, string>() { { "state", "WY" } };

            TestHttpHandler hijack = new TestHttpHandler();
            IMobileServiceClient service = new MobileServiceClient("http://www.test.com", "secret...", hijack);
            IMobileServiceTable<StringType> table = service.GetTable<StringType>();

            StringType obj = new StringType();
            obj.Id = 12;
            obj.String = "new";

            await table.DeleteAsync(obj, userDefinedParameters);

            Assert.AreEqual(0, obj.Id);
            Assert.Contains(hijack.Request.RequestUri.ToString(), "StringType");
            Assert.IsNull(hijack.Request.Content);
            Assert.Contains(hijack.Request.RequestUri.Query, "state=WY");
        }

<<<<<<< HEAD
        #endregion Delete Tests

        [AsyncTestMethod]
        public async Task UndeleteAsync()
        {
            TestHttpHandler hijack = new TestHttpHandler();

            hijack.SetResponseContent("{\"id\":\"an id\",\"String\":\"Hey\"}");
            hijack.OnSendingRequest = req =>
            {
                Assert.AreEqual(req.Method, HttpMethod.Post);
                Assert.AreEqual(req.RequestUri.Query, "?__systemproperties=__createdAt%2C__updatedAt%2C__version");
                // only id and version should be sent
                Assert.IsNull(req.Content);
                Assert.AreEqual(req.Headers.IfMatch.First().Tag, "\"abc\"");
                return Task.FromResult(req);
            };
            IMobileServiceClient service = new MobileServiceClient("http://www.test.com", "secret...", hijack);

            IMobileServiceTable<ToDoWithSystemPropertiesType> table = service.GetTable<ToDoWithSystemPropertiesType>();

            var obj = new ToDoWithSystemPropertiesType();
            obj.Id = "an id";
            obj.String = "new";
            obj.Version = "abc";

            await table.UndeleteAsync(obj, null);

            Assert.AreEqual("an id", obj.Id);
            Assert.AreEqual("Hey", obj.String);
        }

        #region Query Tests

=======
>>>>>>> 4d734ba7
        [TestMethod]
        public void CreateQueryGeneric()
        {
            IMobileServiceClient service = new MobileServiceClient("http://www.test.com", "secret...");
            IMobileServiceTable<StringType> table = service.GetTable<StringType>();

            IMobileServiceTableQuery<StringType> query = table.CreateQuery();

            Assert.IsNotNull(query);
        }

        [AsyncTestMethod]
        public async Task IncludeDeleted()
        {
            TestHttpHandler hijack = new TestHttpHandler();
            hijack.SetResponseContent("[{\"id\":12,\"String\":\"Hey\"}]");
            IMobileServiceClient service = new MobileServiceClient("http://www.test.com", "secret...", hijack);

            IMobileServiceTable<StringType> table = service.GetTable<StringType>();

            List<StringType> people = await table.IncludeDeleted().ToListAsync();

            Assert.Contains(hijack.Request.RequestUri.ToString(), "StringType");
            Assert.Contains(hijack.Request.RequestUri.ToString(), "__includeDeleted=true");

            Assert.AreEqual(12, people[0].Id);
            Assert.AreEqual("Hey", people[0].String);
        }

        [AsyncTestMethod]
        public async Task IncludeTotalGenericList()
        {
            TestHttpHandler hijack = new TestHttpHandler();
            hijack.SetResponseContent("{\"results\":[{\"id\":12,\"String\":\"Hey\"}], \"count\":1}");
            IMobileServiceClient service = new MobileServiceClient("http://www.test.com", "secret...", hijack);

            IMobileServiceTable<StringType> table = service.GetTable<StringType>();

            TotalCountList<StringType> people = (TotalCountList<StringType>) await table.IncludeTotalCount().ToListAsync();

            Assert.Contains(hijack.Request.RequestUri.ToString(), "StringType");
            Assert.Contains(hijack.Request.RequestUri.ToString(), "$inlinecount=allpages");

            Assert.AreEqual((long)1, people.TotalCount);
            Assert.AreEqual(12, people[0].Id);
            Assert.AreEqual("Hey", people[0].String);
        }

        [AsyncTestMethod]
        public async Task IncludeTotalGenericEnum()
        {
            TestHttpHandler hijack = new TestHttpHandler();
            hijack.SetResponseContent("{\"results\":[{\"id\":12,\"String\":\"Hey\"}], \"count\":1}");
            IMobileServiceClient service = new MobileServiceClient("http://www.test.com", "secret...", hijack);

            IMobileServiceTable<StringType> table = service.GetTable<StringType>();

            TotalCountEnumerable<StringType> results = (TotalCountEnumerable<StringType>)await table.IncludeTotalCount().ToEnumerableAsync();
            StringType[] people = results.Cast<StringType>().ToArray();

            Assert.Contains(hijack.Request.RequestUri.ToString(), "StringType");
            Assert.Contains(hijack.Request.RequestUri.ToString(), "$inlinecount=allpages");

            Assert.AreEqual((long)1, results.TotalCount);
            Assert.AreEqual(12, people[0].Id);
            Assert.AreEqual("Hey", people[0].String);
        }

        [AsyncTestMethod]
        public async Task WithParametersAsyncGeneric()
        {
            var userDefinedParameters = new Dictionary<string, string>() { { "state", "WY" } };

            TestHttpHandler hijack = new TestHttpHandler();
            hijack.SetResponseContent("[{\"id\":12,\"String\":\"Hey\"}]");
            IMobileServiceClient service = new MobileServiceClient("http://www.test.com", "secret...", hijack);

            IMobileServiceTable<StringType> table = service.GetTable<StringType>();
            List<StringType> people = await table.WithParameters(userDefinedParameters).ToListAsync();

            Assert.Contains(hijack.Request.RequestUri.ToString(), "StringType");
            Assert.Contains(hijack.Request.RequestUri.Query, "state=WY");

            Assert.AreEqual(1, people.Count);
            Assert.AreEqual(12, people[0].Id);
            Assert.AreEqual("Hey", people[0].String);
        }

        [AsyncTestMethod]
        public async Task WhereAsyncGeneric()
        {
            TestHttpHandler hijack = new TestHttpHandler();
            hijack.SetResponseContent("[{\"id\":12,\"String\":\"Hey\"}]");
            IMobileServiceClient service = new MobileServiceClient("http://www.test.com", "secret...", hijack);

            IMobileServiceTable<StringType> table = service.GetTable<StringType>();
            List<StringType> people = await table.Where(p => p.Id == 12).ToListAsync();

            Assert.Contains(hijack.Request.RequestUri.ToString(), "StringType");
            Assert.Contains(hijack.Request.RequestUri.ToString(), "$filter=(id eq 12)");

            Assert.AreEqual(1, people.Count);
            Assert.AreEqual(12, people[0].Id);
            Assert.AreEqual("Hey", people[0].String);
        }

        [AsyncTestMethod]
        public async Task WhereAsyncWithStringIdGeneric()
        {
            TestHttpHandler hijack = new TestHttpHandler();
            hijack.SetResponseContent("[{\"id\":12,\"String\":\"Hey\"}]");
            IMobileServiceClient service = new MobileServiceClient("http://www.test.com", "secret...", hijack);

            IMobileServiceTable<StringIdType> table = service.GetTable<StringIdType>();
            List<StringIdType> people = await table.Where(p => p.Id == "12").ToListAsync();

            Assert.Contains(hijack.Request.RequestUri.ToString(), "StringIdType");
            Assert.Contains(hijack.Request.RequestUri.ToString(), "$filter=(id eq '12')");

            Assert.AreEqual(1, people.Count);
            Assert.AreEqual("12", people[0].Id);
            Assert.AreEqual("Hey", people[0].String);
        }

        [AsyncTestMethod]
        public async Task SelectAsyncGeneric()
        {
            TestHttpHandler hijack = new TestHttpHandler();
            hijack.SetResponseContent("[{\"id\":12,\"String\":\"Hey\"}]");
            IMobileServiceClient service = new MobileServiceClient("http://www.test.com", "secret...", hijack);

            IMobileServiceTable<StringType> table = service.GetTable<StringType>();
            StringType me = new StringType();
            me.Id = 10;
            me.String = "apple";

            List<string> people = await table.Select(p => p.String).ToListAsync();
            
            Assert.Contains(hijack.Request.RequestUri.ToString(), "StringType");

            Assert.AreEqual(1, people.Count);
            Assert.AreEqual("Hey", people[0]);
        }

        [AsyncTestMethod]
        public async Task OrderByAsyncGeneric()
        {
            TestHttpHandler hijack = new TestHttpHandler();
            hijack.SetResponseContent("[]");
            IMobileServiceClient service = new MobileServiceClient("http://www.test.com", "secret...", hijack);

            IMobileServiceTable<StringType> table = service.GetTable<StringType>();
            List<StringType> people = await table.OrderBy(p => p.Id).ThenBy(p => p.String).ToListAsync();

            Assert.Contains(hijack.Request.RequestUri.ToString(), "StringType");
            Assert.Contains(hijack.Request.RequestUri.ToString(), "orderby=id,String");
        }

        [AsyncTestMethod]
        public async Task OrderByDoubleAsyncGeneric()
        {
            TestHttpHandler hijack = new TestHttpHandler();
            hijack.SetResponseContent("[]");
            IMobileServiceClient service = new MobileServiceClient("http://www.test.com", "secret...", hijack);

            IMobileServiceTable<StringType> table = service.GetTable<StringType>();
            List<StringType> people = await table.OrderBy(p => p.Id).OrderBy(p => p.String).ToListAsync();

            Assert.Contains(hijack.Request.RequestUri.ToString(), "StringType");
            Assert.Contains(hijack.Request.RequestUri.ToString(), "orderby=String,id");
        }

        [AsyncTestMethod]
        public async Task OrderByDescAsyncGeneric()
        {
            TestHttpHandler hijack = new TestHttpHandler();
            hijack.SetResponseContent("[]");
            IMobileServiceClient service = new MobileServiceClient("http://www.test.com", "secret...", hijack);

            IMobileServiceTable<StringType> table = service.GetTable<StringType>();
            List<StringType> people = await table.OrderByDescending(p => p.Id).ThenByDescending(p => p.String).ToListAsync();

            Assert.Contains(hijack.Request.RequestUri.ToString(), "StringType");
            Assert.Contains(hijack.Request.RequestUri.ToString(), "orderby=id desc,String desc");
        }

        [AsyncTestMethod]
        public async Task OrderByAscDescAsyncGeneric()
        {
            TestHttpHandler hijack = new TestHttpHandler();
            hijack.SetResponseContent("[]");
            IMobileServiceClient service = new MobileServiceClient("http://www.test.com", "secret...", hijack);

            IMobileServiceTable<StringType> table = service.GetTable<StringType>();
            List<StringType> people = await table.OrderBy(p => p.Id).ThenByDescending(p => p.String).ToListAsync();

            Assert.Contains(hijack.Request.RequestUri.ToString(), "StringType");
            Assert.Contains(hijack.Request.RequestUri.ToString(), "orderby=id,String desc");
        }

        [AsyncTestMethod]
        public async Task SkipAndTakeAsyncGeneric()
        {
            TestHttpHandler hijack = new TestHttpHandler();
            hijack.SetResponseContent("[]");
            IMobileServiceClient service = new MobileServiceClient("http://www.test.com", "secret...", hijack);

            IMobileServiceTable<StringType> table = service.GetTable<StringType>();
            List<StringType> people = await table.Skip(100).Take(10).ToListAsync();

            Assert.Contains(hijack.Request.RequestUri.ToString(), "StringType");
            Assert.Contains(hijack.Request.RequestUri.ToString(), "$skip=100");
            Assert.Contains(hijack.Request.RequestUri.ToString(), "$top=10");
        }

        [AsyncTestMethod]
        public async Task InsertAsyncStringIdSystemPropertiesRemovedFromRequest()
        {
            TestHttpHandler hijack = new TestHttpHandler();
            hijack.SetResponseContent("{\"id\":\"an id\"}");
            IMobileServiceClient service = new MobileServiceClient("http://www.test.com", "secret...", hijack);

            IMobileServiceTable<CreatedAtType> createdAtTable = service.GetTable<CreatedAtType>();

            hijack.OnSendingRequest = async (request) =>
            {
                string content = await request.Content.ReadAsStringAsync();
                JObject obj = JToken.Parse(content) as JObject;
                Assert.IsTrue(obj.Properties().Where(p => p.Name == "id").Any());
                Assert.IsFalse(obj.Properties().Where(p => p.Name.Contains("created")).Any());
                return request;
            };

            await createdAtTable.InsertAsync(new CreatedAtType() { CreatedAt = new DateTime(2012, 1, 8), Id = "an id" });

            hijack.SetResponseContent("{\"id\":\"an id\"}");

            IMobileServiceTable<NamedSystemPropertiesType> namedCreatedAtTable = service.GetTable<NamedSystemPropertiesType>();

            hijack.OnSendingRequest = async (request) =>
            {
                string content = await request.Content.ReadAsStringAsync();
                JObject obj = JToken.Parse(content) as JObject;
                Assert.IsTrue(obj.Properties().Where(p => p.Name == "id").Any());
                Assert.IsFalse(obj.Properties().Where(p => p.Name.Contains("__createdAt")).Any());
                return request;
            };

            await namedCreatedAtTable.InsertAsync(new NamedSystemPropertiesType() { __createdAt = new DateTime(2012, 1, 8), Id = "an id" });

            hijack.SetResponseContent("{\"id\":\"an id\"}");

            IMobileServiceTable<UpdatedAtType> updatedAtTable = service.GetTable<UpdatedAtType>();

            hijack.OnSendingRequest = async (request) =>
            {
                string content = await request.Content.ReadAsStringAsync();
                JObject obj = JToken.Parse(content) as JObject;
                Assert.IsTrue(obj.Properties().Where(p => p.Name == "id").Any());
                Assert.IsFalse(obj.Properties().Where(p => p.Name.Contains("updated")).Any());
                return request;
            };

            await updatedAtTable.InsertAsync(new UpdatedAtType() { UpdatedAt = new DateTime(2012, 1, 8), Id = "an id" });

            hijack.SetResponseContent("{\"id\":\"an id\"}");

            IMobileServiceTable<VersionType> versionTable = service.GetTable<VersionType>();

            hijack.OnSendingRequest = async (request) =>
            {
                string content = await request.Content.ReadAsStringAsync();
                JObject obj = JToken.Parse(content) as JObject;
                Assert.IsTrue(obj.Properties().Where(p => p.Name == "id").Any());
                Assert.IsFalse(obj.Properties().Where(p => p.Name.Contains("version")).Any());
                return request;
            };

            await versionTable.InsertAsync(new VersionType() { Version = "a version", Id = "an id" });

            hijack.SetResponseContent("{\"id\":\"an id\"}");

            IMobileServiceTable<AllSystemPropertiesType> allsystemPropertiesTable = service.GetTable<AllSystemPropertiesType>();

            hijack.OnSendingRequest = async (request) =>
            {
                string content = await request.Content.ReadAsStringAsync();
                JObject obj = JToken.Parse(content) as JObject;
                Assert.IsTrue(obj.Properties().Where(p => p.Name == "id").Any());
                Assert.IsFalse(obj.Properties().Where(p => p.Name.Contains("version")).Any());
                Assert.IsFalse(obj.Properties().Where(p => p.Name.Contains("created")).Any());
                Assert.IsFalse(obj.Properties().Where(p => p.Name.Contains("updated")).Any());
                return request;
            };

            await allsystemPropertiesTable.InsertAsync(new AllSystemPropertiesType() 
            { 
                Version = "a version", 
                UpdatedAt = new DateTime(2012, 1, 8),
                CreatedAt = new DateTime(2012, 1, 8),
                Id = "an id"
            });
        }

        [AsyncTestMethod]
        public async Task InsertAsyncStringIdNonSystemPropertiesNotRemovedFromRequest()
        {
            TestHttpHandler hijack = new TestHttpHandler();
            hijack.SetResponseContent("{\"id\":\"an id\"}");
            IMobileServiceClient service = new MobileServiceClient("http://www.test.com", "secret...", hijack);

            IMobileServiceTable<NotSystemPropertyCreatedAtType> createdAtTable = service.GetTable<NotSystemPropertyCreatedAtType>();

            hijack.OnSendingRequest = async (request) =>
            {
                string content = await request.Content.ReadAsStringAsync();
                JObject obj = JToken.Parse(content) as JObject;
                Assert.IsTrue(obj.Properties().Where(p => p.Name == "id").Any());
                Assert.IsTrue(obj.Properties().Where(p => p.Name.Contains("Created")).Any());
                return request;
            };

            await createdAtTable.InsertAsync(new NotSystemPropertyCreatedAtType() { CreatedAt = new DateTime(2012, 1, 8), Id = "an id" });

            hijack.SetResponseContent("{\"id\":\"an id\"}");

            IMobileServiceTable<NotSystemPropertyUpdatedAtType> updatedAtTable = service.GetTable<NotSystemPropertyUpdatedAtType>();

            hijack.OnSendingRequest = async (request) =>
            {
                string content = await request.Content.ReadAsStringAsync();
                JObject obj = JToken.Parse(content) as JObject;
                Assert.IsTrue(obj.Properties().Where(p => p.Name == "id").Any());
                Assert.IsTrue(obj.Properties().Where(p => p.Name.Contains("Updated")).Any());
                return request;
            };

            await updatedAtTable.InsertAsync(new NotSystemPropertyUpdatedAtType() { _UpdatedAt = new DateTime(2012, 1, 8), Id = "an id" });

            hijack.SetResponseContent("{\"id\":\"an id\"}");

            IMobileServiceTable<NotSystemPropertyVersionType> versionTable = service.GetTable<NotSystemPropertyVersionType>();

            hijack.OnSendingRequest = async (request) =>
            {
                string content = await request.Content.ReadAsStringAsync();
                JObject obj = JToken.Parse(content) as JObject;
                Assert.IsTrue(obj.Properties().Where(p => p.Name == "id").Any());
                Assert.IsTrue(obj.Properties().Where(p => p.Name.Contains("version")).Any());
                return request;
            };

            await versionTable.InsertAsync(new NotSystemPropertyVersionType() { version = "a version", Id = "an id" });
        }

        [TestMethod]
        public void SystemPropertiesPropertySetCorrectly()
        {
            IMobileServiceClient service = new MobileServiceClient("http://www.test.com", "secret...");

            IMobileServiceTable<StringIdType> stringIdTable = service.GetTable<StringIdType>();
            Assert.AreEqual(stringIdTable.SystemProperties, MobileServiceSystemProperties.None);

            IMobileServiceTable<StringType> stringTable = service.GetTable<StringType>();
            Assert.AreEqual(stringTable.SystemProperties, MobileServiceSystemProperties.None);

            IMobileServiceTable<NotSystemPropertyCreatedAtType> notSystemPropertyTable = service.GetTable<NotSystemPropertyCreatedAtType>();
            Assert.AreEqual(notSystemPropertyTable.SystemProperties, MobileServiceSystemProperties.None);

            IMobileServiceTable<IntegerIdNotSystemPropertyCreatedAtType> integerIdNotsystemPropertyTable = service.GetTable<IntegerIdNotSystemPropertyCreatedAtType>();
            Assert.AreEqual(integerIdNotsystemPropertyTable.SystemProperties, MobileServiceSystemProperties.None);

            IMobileServiceTable<NotSystemPropertyUpdatedAtType> notSystemPropertyUpdatedTable = service.GetTable<NotSystemPropertyUpdatedAtType>();
            Assert.AreEqual(notSystemPropertyUpdatedTable.SystemProperties, MobileServiceSystemProperties.None);

            IMobileServiceTable<NotSystemPropertyVersionType> notSystemPropertyVersionTable = service.GetTable<NotSystemPropertyVersionType>();
            Assert.AreEqual(notSystemPropertyVersionTable.SystemProperties, MobileServiceSystemProperties.None);

            IMobileServiceTable<IntegerIdWithNamedSystemPropertiesType> integerIdWithNamedSystemPropertyTable = service.GetTable<IntegerIdWithNamedSystemPropertiesType>();
            Assert.AreEqual(integerIdWithNamedSystemPropertyTable.SystemProperties, MobileServiceSystemProperties.None);

            IMobileServiceTable<LongIdWithNamedSystemPropertiesType> longIdWithNamedSystemPropertyTable = service.GetTable<LongIdWithNamedSystemPropertiesType>();
            Assert.AreEqual(longIdWithNamedSystemPropertyTable.SystemProperties, MobileServiceSystemProperties.None);

            IMobileServiceTable<CreatedAtType> createdAtTable = service.GetTable<CreatedAtType>();
            Assert.AreEqual(createdAtTable.SystemProperties, MobileServiceSystemProperties.CreatedAt);

            IMobileServiceTable<DoubleNamedSystemPropertiesType> doubleNamedCreatedAtTable = service.GetTable<DoubleNamedSystemPropertiesType>();
            Assert.AreEqual(doubleNamedCreatedAtTable.SystemProperties, MobileServiceSystemProperties.CreatedAt);

            IMobileServiceTable<NamedSystemPropertiesType> namedCreatedAtTable = service.GetTable<NamedSystemPropertiesType>();
            Assert.AreEqual(namedCreatedAtTable.SystemProperties, MobileServiceSystemProperties.CreatedAt);

            IMobileServiceTable<NamedDifferentCasingSystemPropertiesType> namedDifferentCasingCreatedAtTable = service.GetTable<NamedDifferentCasingSystemPropertiesType>();
            Assert.AreEqual(namedDifferentCasingCreatedAtTable.SystemProperties, MobileServiceSystemProperties.CreatedAt);

            IMobileServiceTable<UpdatedAtType> updatedAtTable = service.GetTable<UpdatedAtType>();
            Assert.AreEqual(updatedAtTable.SystemProperties, MobileServiceSystemProperties.UpdatedAt);

            IMobileServiceTable<VersionType> versionTable = service.GetTable<VersionType>();
            Assert.AreEqual(versionTable.SystemProperties, MobileServiceSystemProperties.Version);

            IMobileServiceTable<AllSystemPropertiesType> allsystemPropertiesTable = service.GetTable<AllSystemPropertiesType>();
            Assert.AreEqual(allsystemPropertiesTable.SystemProperties, MobileServiceSystemProperties.Version |
                                                                       MobileServiceSystemProperties.CreatedAt |
                                                                       MobileServiceSystemProperties.UpdatedAt);
        }

        [TestMethod]
        public void IntegerIdTypesCanNotHaveSystemPropertyAttributes()
        {
            IMobileServiceClient service = new MobileServiceClient("http://www.test.com", "secret...");
            Exception exception = null;

            try
            {
                IMobileServiceTable<IntegerIdWithSystemPropertiesType> stringIdTable = service.GetTable<IntegerIdWithSystemPropertiesType>();
            }
            catch (Exception e)
            {
                exception = e;
            }

            Assert.IsNotNull(exception);
            Assert.IsTrue(exception.Message.Contains("has an integer id member and therefore can not have any members with the system property attribute"));
            exception = null;

            try
            {
                IMobileServiceTable<LongIdWithSystemPropertiesType> stringIdTable = service.GetTable<LongIdWithSystemPropertiesType>();
            }
            catch (Exception e)
            {
                exception = e;
            }

            Assert.IsNotNull(exception);
            Assert.IsTrue(exception.Message.Contains("has an integer id member and therefore can not have any members with the system property attribute"));
            
        }

        [TestMethod]
        public void TypesCanNotHaveMultiplePropertiesWithTheSameSystemAttribute()
        {
            IMobileServiceClient service = new MobileServiceClient("http://www.test.com", "secret...");
            Exception exception = null;

            try
            {
                IMobileServiceTable<MultipleSystemPropertiesType> stringIdTable = service.GetTable<MultipleSystemPropertiesType>();
            }
            catch (Exception e)
            {
                exception = e;
            }

            Assert.IsNotNull(exception);
            Assert.IsTrue(exception.Message.Contains("Only one member may have the property name"));
            exception = null;

            try
            {
                IMobileServiceTable<NamedAndAttributedSystemPropertiesType> stringIdTable = service.GetTable<NamedAndAttributedSystemPropertiesType>();
            }
            catch (Exception e)
            {
                exception = e;
            }

            Assert.IsNotNull(exception);
            Assert.IsTrue(exception.Message.Contains("Only one member may have the property name"));

            try
            {
                IMobileServiceTable<DoubleJsonPropertyNamedSystemPropertiesType> stringIdTable = service.GetTable<DoubleJsonPropertyNamedSystemPropertiesType>();
            }
            catch (Exception e)
            {
                exception = e;
            }

            Assert.IsNotNull(exception);
            Assert.IsTrue(exception.Message.Contains("Only one member may have the property name"));
        }

        [AsyncTestMethod]
        public async Task CreatedAtSystemPropertyDeserializesToDatetimeOrString()
        {
            TestHttpHandler hijack = new TestHttpHandler();

            hijack.SetResponseContent("[{\"id\":\"an id\",\"__createdAt\":\"1999-12-31T23:59:59.000Z\"}]");
            IMobileServiceClient service = new MobileServiceClient("http://www.test.com", "secret...", hijack);

            IMobileServiceTable<CreatedAtType> table = service.GetTable<CreatedAtType>();

            IEnumerable<CreatedAtType> results = await table.ReadAsync();
            CreatedAtType[] items = results.ToArray();

            Assert.AreEqual(1, items.Count());
            Assert.AreEqual("an id", items[0].Id);
            Assert.AreEqual(new DateTime(1999, 12, 31, 23, 59, 59, DateTimeKind.Utc).ToLocalTime(), items[0].CreatedAt);

            hijack.SetResponseContent("[{\"id\":\"an id\",\"__createdAt\":\"1999-12-31T23:59:59.000Z\"}]");
            IMobileServiceTable<StringCreatedAtType> stringTable = service.GetTable<StringCreatedAtType>();

            IEnumerable<StringCreatedAtType> stringResults = await stringTable.ReadAsync();
            StringCreatedAtType[] stringItems = stringResults.ToArray();

            Assert.AreEqual(1, stringItems.Count());
            Assert.AreEqual("an id", stringItems[0].Id);

            // TODO: culture-specific, may fail in other formats
            Assert.AreEqual("12/31/1999 23:59:59", stringItems[0].CreatedAt);
        }

        [AsyncTestMethod]
        public async Task UpdatedAtSystemPropertyDeserializesToDatetimeOrString()
        {
            TestHttpHandler hijack = new TestHttpHandler();

            hijack.SetResponseContent("[{\"id\":\"an id\",\"__updatedAt\":\"1999-12-31T23:59:59.000Z\"}]");
            IMobileServiceClient service = new MobileServiceClient("http://www.test.com", "secret...", hijack);

            IMobileServiceTable<UpdatedAtType> table = service.GetTable<UpdatedAtType>();

            IEnumerable<UpdatedAtType> results = await table.ReadAsync();
            UpdatedAtType[] items = results.ToArray();

            Assert.AreEqual(1, items.Count());
            Assert.AreEqual("an id", items[0].Id);
            Assert.AreEqual(new DateTime(1999, 12, 31, 23, 59, 59, DateTimeKind.Utc).ToLocalTime(), items[0].UpdatedAt);

            hijack.SetResponseContent("[{\"id\":\"an id\",\"__updatedAt\":\"1999-12-31T23:59:59.000Z\"}]");
            IMobileServiceTable<StringUpdatedAtType> stringTable = service.GetTable<StringUpdatedAtType>();

            IEnumerable<StringUpdatedAtType> stringResults = await stringTable.ReadAsync();
            StringUpdatedAtType[] stringItems = stringResults.ToArray();

            Assert.AreEqual(1, stringItems.Count());
            Assert.AreEqual("an id", stringItems[0].Id);

            // TODO: culture-specific, may fail in other formats
            Assert.AreEqual("12/31/1999 23:59:59", stringItems[0].UpdatedAt);
        }

        [AsyncTestMethod]
        public async Task VersionSystemPropertyDeserializesToString()
        {
            TestHttpHandler hijack = new TestHttpHandler();

            hijack.SetResponseContent("[{\"id\":\"an id\",\"__version\":\"AAAAAAAAH2o=\"}]");
            IMobileServiceClient service = new MobileServiceClient("http://www.test.com", "secret...", hijack);

            IMobileServiceTable<VersionType> table = service.GetTable<VersionType>();

            IEnumerable<VersionType> results = await table.ReadAsync();
            VersionType[] items = results.ToArray();

            Assert.AreEqual(1, items.Count());
            Assert.AreEqual("an id", items[0].Id);
            Assert.AreEqual("AAAAAAAAH2o=", items[0].Version);
        }

        // This test fails on mono because there is already header validation that prevents the invalid etag values this test uses.
        // If Xamarin ever updates to use the BCL implementation of HttpClient (instead of their own) this tag can be removed.
        [Tag("notXamarin")]
        [AsyncTestMethod]
        public async Task UpdateAsync_SetsIfMatchHeader_WhenObjectHasVersionOnIt()
        {           
            await TestIfMatchHeaderIsSet((client, item) => client.UpdateAsync(item));
        }

        [Tag("notXamarin")]
        [AsyncTestMethod]
        public async Task DeleteAsync_SetsIfMatchHeader_WhenObjectHasVersionOnIt()
        {
            await TestIfMatchHeaderIsSet((client, item) => client.DeleteAsync(item));
        }

        private static async Task TestIfMatchHeaderIsSet(Func<IMobileServiceTable<VersionType>, VersionType, Task> action)
        {
             List<Tuple<string, string>> testCases = new List<Tuple<string,string>>() {
                new Tuple<string, string>("AAAAAAAAH2o=", "\"AAAAAAAAH2o=\""),
                new Tuple<string, string>("a version", "\"a version\""),
                new Tuple<string, string>("a version with a \" quote", "\"a version with a \\\" quote\""),
                new Tuple<string, string>("a version with an already escaped \\\" quote", "\"a version with an already escaped \\\" quote\""),
                new Tuple<string, string>("\"a version with a quote at the start", "\"\\\"a version with a quote at the start\""),
                new Tuple<string, string>("a version with a quote at the end\"", "\"a version with a quote at the end\\\"\""),
                new Tuple<string, string>("datetime'2013-10-08T04%3A12%3A36.96Z'", "\"datetime'2013-10-08T04%3A12%3A36.96Z'\""),
            };

             foreach (Tuple<string, string> testcase in testCases)
             {
                 TestHttpHandler hijack = new TestHttpHandler();

                 hijack.SetResponseContent("{\"id\":\"an id\",\"__version\":\"AAAAAAAAH2o=\"}");

                 IMobileServiceClient service = new MobileServiceClient("http://www.test.com", "secret...", hijack);

                 IMobileServiceTable<VersionType> table = service.GetTable<VersionType>();

                 hijack.OnSendingRequest = (request) =>
                 {
                     Assert.AreEqual(request.Headers.IfMatch.First().Tag, testcase.Item2);
                     return Task.FromResult(request);
                 };
                 var item = new VersionType() { Id = "an id", Version = testcase.Item1 };
                 await action(table, item);
             }
        }

        // This test fails on mono because there is already header validation that prevents the invalid etag values this test uses.
        // If Xamarin ever updates to use the BCL implementation of HttpClient (instead of their own) this tag can be removed.
        [Tag("notXamarin")]
        [AsyncTestMethod]
        public async Task VersionSystemPropertySetFromEtagHeader()
        {
            List<Tuple<string, string>> testCases = new List<Tuple<string, string>>() {
                new Tuple<string, string>("AAAAAAAAH2o=", "\"AAAAAAAAH2o=\""),
                new Tuple<string, string>("a version", "\"a version\""),
                new Tuple<string, string>("a version with a \" quote", "\"a version with a \\\" quote\""),
                new Tuple<string, string>("a version with an already escaped \" quote", "\"a version with an already escaped \\\" quote\""),
                new Tuple<string, string>("\"a version with a quote at the start", "\"\\\"a version with a quote at the start\""),
                new Tuple<string, string>("a version with a quote at the end\"", "\"a version with a quote at the end\\\"\""),
                new Tuple<string, string>("datetime'2013-10-08T04%3A12%3A36.96Z'", "\"datetime'2013-10-08T04%3A12%3A36.96Z'\""),
            };

            foreach (Tuple<string, string> testcase in testCases)
            {
                TestHttpHandler hijack = new TestHttpHandler();

                hijack.SetResponseContent("{\"id\":\"an id\"}");
                hijack.Response.Headers.ETag = new EntityTagHeaderValue(testcase.Item2);

                IMobileServiceClient service = new MobileServiceClient("http://www.test.com", "secret...", hijack);

                IMobileServiceTable<VersionType> table = service.GetTable<VersionType>();

                VersionType item = new VersionType() { Id = "an id" };
                await table.UpdateAsync(item);

                Assert.AreEqual(item.Version, testcase.Item1);
            }
        }
    }
}<|MERGE_RESOLUTION|>--- conflicted
+++ resolved
@@ -2421,9 +2421,6 @@
             Assert.Contains(hijack.Request.RequestUri.Query, "state=WY");
         }
 
-<<<<<<< HEAD
-        #endregion Delete Tests
-
         [AsyncTestMethod]
         public async Task UndeleteAsync()
         {
@@ -2454,10 +2451,6 @@
             Assert.AreEqual("Hey", obj.String);
         }
 
-        #region Query Tests
-
-=======
->>>>>>> 4d734ba7
         [TestMethod]
         public void CreateQueryGeneric()
         {
