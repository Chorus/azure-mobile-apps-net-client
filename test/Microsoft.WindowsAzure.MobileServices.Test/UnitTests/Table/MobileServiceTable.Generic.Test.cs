﻿// ----------------------------------------------------------------------------
// Copyright (c) Microsoft Corporation. All rights reserved.
// ----------------------------------------------------------------------------

using System;
using System.Collections.Generic;
using System.Linq;
using System.Net;
using System.Net.Http;
using System.Net.Http.Headers;
using System.Threading.Tasks;
using Microsoft.WindowsAzure.MobileServices.Test.UnitTests;
using Microsoft.WindowsAzure.MobileServices.TestFramework;
using Newtonsoft.Json;
using Newtonsoft.Json.Linq;

namespace Microsoft.WindowsAzure.MobileServices.Test
{
    [Tag("unit")]
    [Tag("table")]
    public class MobileServiceTableGenericTests : TestBase
    {
        [AsyncTestMethod]
        public async Task ReadAsync_WithAbsoluteUri_Generic()
        {
            var data = new[]
            {
                new 
                {
                    ServiceUri = MobileAppUriValidator.DummyMobileApp, 
                    Result = MobileAppUriValidator.DummyMobileApp + "about?$filter=a eq b&$orderby=c"
                },
                new 
                {
                    ServiceUri = MobileAppUriValidator.DummyMobileAppWithoutTralingSlash, 
                    Result = MobileAppUriValidator.DummyMobileAppWithoutTralingSlash + "/about?$filter=a eq b&$orderby=c"
                },
                new 
                {
                    ServiceUri = MobileAppUriValidator.DummyMobileAppUriWithFolder, 
                    Result = MobileAppUriValidator.DummyMobileAppUriWithFolder + "about?$filter=a eq b&$orderby=c"
                },
                new 
                {
                    ServiceUri = MobileAppUriValidator.DummyMobileAppUriWithFolderWithoutTralingSlash, 
                    Result = MobileAppUriValidator.DummyMobileAppUriWithFolderWithoutTralingSlash + "/about?$filter=a eq b&$orderby=c"
                },
            };

            foreach (var item in data)
            {
                var hijack = new TestHttpHandler();
                hijack.SetResponseContent("[{\"col1\":\"Hey\"}]");
                IMobileServiceClient service = new MobileServiceClient(item.ServiceUri, hijack);
                MobileAppUriValidator mobileAppUriValidator = new MobileAppUriValidator(service);

                IMobileServiceTable<ToDo> table = service.GetTable<ToDo>();

                await table.ReadAsync<ToDo>(item.Result);

                Assert.AreEqual("TT,LH", hijack.Request.Headers.GetValues("X-ZUMO-FEATURES").First());
                Assert.AreEqual(item.Result, hijack.Request.RequestUri.ToString());
            }
        }

        [AsyncTestMethod]
        public async Task ReadAsync_Throws_IfAbsoluteUriHostNameDoesNotMatch()
        {
            IMobileServiceClient service = new MobileServiceClient(MobileAppUriValidator.DummyMobileApp, new TestHttpHandler());
            IMobileServiceTable<ToDo> table = service.GetTable<ToDo>();

            var ex = await AssertEx.Throws<ArgumentException>(async () => await table.ReadAsync<ToDo>("http://www.contoso.com/about?$filter=a eq b&$orderby=c"));

            Assert.AreEqual(ex.Message, "The query uri must be on the same host as the Mobile Service.");
        }

        [AsyncTestMethod]
        public async Task ReadAsync_WithRelativeUri_Generic()
        {
            var data = new[]
            {
                new 
                {
                    ServiceUri = MobileAppUriValidator.DummyMobileAppWithoutTralingSlash, 
                    QueryUri = "/about?$filter=a eq b&$orderby=c", 
                    RequestUri = MobileAppUriValidator.DummyMobileAppWithoutTralingSlash+"/about?$filter=a eq b&$orderby=c"
                },
                new 
                {
                    ServiceUri = MobileAppUriValidator.DummyMobileApp, 
                    QueryUri = "/about?$filter=a eq b&$orderby=c", 
                    RequestUri = MobileAppUriValidator.DummyMobileApp+"about?$filter=a eq b&$orderby=c"
                },
                new 
                {
                    ServiceUri = MobileAppUriValidator.DummyMobileAppUriWithFolder, 
                    QueryUri = "/about?$filter=a eq b&$orderby=c", 
                    RequestUri = MobileAppUriValidator.DummyMobileAppUriWithFolder+"about?$filter=a eq b&$orderby=c"
                },
                new 
                {
                    ServiceUri = MobileAppUriValidator.DummyMobileAppUriWithFolderWithoutTralingSlash, 
                    QueryUri = "/about?$filter=a eq b&$orderby=c", 
                    RequestUri = MobileAppUriValidator.DummyMobileAppUriWithFolderWithoutTralingSlash+"/about?$filter=a eq b&$orderby=c"
                }

            };

            foreach (var item in data)
            {
                var hijack = new TestHttpHandler();
                hijack.SetResponseContent("[{\"col1\":\"Hey\"}]");
                IMobileServiceClient service = new MobileServiceClient(item.ServiceUri, hijack);

                IMobileServiceTable<ToDo> table = service.GetTable<ToDo>();

                await table.ReadAsync<ToDo>(item.QueryUri);

                Assert.AreEqual("TT", hijack.Request.Headers.GetValues("X-ZUMO-FEATURES").First());
                Assert.AreEqual(item.RequestUri, hijack.Request.RequestUri.ToString());
            }
        }

        [AsyncTestMethod]
        public async Task ReadAsync_Returns_IQueryResultEnumerable()
        {
            await TestIQueryResultEnumerable(table => table.ReadAsync<ToDo>("this is a query"));
        }

        [AsyncTestMethod]
        public async Task ToCollectionAsync_Returns_IQueryResultEnumerable()
        {
            await TestIQueryResultEnumerable(async table => await table.CreateQuery().ToCollectionAsync());
        }

        [AsyncTestMethod]
        public async Task ToEnumerableAsync_Returns_IQueryResultEnumerable()
        {
            await TestIQueryResultEnumerable(async table => await table.CreateQuery().ToEnumerableAsync());
        }

        [AsyncTestMethod]
        public async Task ToListAsync_Returns_IQueryResultEnumerable()
        {
            await TestIQueryResultEnumerable(async table => await table.CreateQuery().ToListAsync());
        }

        private static async Task TestIQueryResultEnumerable(Func<IMobileServiceTable<ToDo>, Task<IEnumerable<ToDo>>> action)
        {
            var table = GetTableWithResponse(@"{
                                                ""count"": 53,
                                                ""results"": [
                                                {
                                                    ""id"":23, 
                                                    ""col1"":""Hey"",
                                                    ""col5"":true
                                                }]}",
                                                link: "http://contoso.com/tables/Todo?$top=1&$skip=2; rel=next");

            IEnumerable<ToDo> result = await action(table);
            Assert.AreEqual(result.Count(), 1);
            var item = result.First();
            Assert.AreEqual(item.Id, 23L);
            Assert.AreEqual(item.Title, "Hey");
            Assert.AreEqual(item.Complete, true);
            var provider = result as IQueryResultEnumerable<ToDo>;
            Assert.AreEqual(provider.TotalCount, 53L);
            Assert.AreEqual(provider.NextLink, "http://contoso.com/tables/Todo?$top=1&$skip=2");
        }

        private static IMobileServiceTable<ToDo> GetTableWithResponse(string response, string link)
        {
            TestHttpHandler hijack = new TestHttpHandler();
            hijack.SetResponseContent(response);
            if (!String.IsNullOrEmpty(link))
            {
                hijack.Responses[0].Headers.Add("Link", link);
            }
            IMobileServiceClient service = new MobileServiceClient(MobileAppUriValidator.DummyMobileApp, hijack);
            IMobileServiceTable<ToDo> table = service.GetTable<ToDo>();
            return table;
        }

        [AsyncTestMethod] // this is the default buggy behavior that we've already shipped
        public async Task ReadAsync_ModifiesStringId_IfItContainsIsoDateValue()
        {
            var hijack = new TestHttpHandler();
            hijack.SetResponseContent(@"[{
                                        ""id"": ""2014-01-29T23:01:33.444Z"",
                                        ""createdAt"": ""2014-01-29T23:01:33.444Z""
                                        }]");

            IMobileServiceClient service = new MobileServiceClient(MobileAppUriValidator.DummyMobileApp, hijack);
            IMobileServiceTable<ToDoWithSystemPropertiesType> table = service.GetTable<ToDoWithSystemPropertiesType>();

            IEnumerable<ToDoWithSystemPropertiesType> results = await table.ReadAsync();
            ToDoWithSystemPropertiesType item = results.First();

            Assert.AreEqual(item.Id, "01/29/2014 23:01:33");
            Assert.AreEqual(item.CreatedAt, DateTime.Parse("2014-01-29T23:01:33.444Z"));
        }

        [AsyncTestMethod] // user has to set the serializer setting to round trip dates in string fields correctly
        public async Task ReadAsync_DoesNotModifyStringId_IfItContainsIsoDateValueAndSerializerIsConfiguredToNotParseDates()
        {
            var hijack = new TestHttpHandler();
            hijack.SetResponseContent(@"[{
                                        ""id"": ""2014-01-29T23:01:33.444Z"",
                                        ""createdAt"": ""2014-01-29T23:01:33.444Z""
                                        }]");

            IMobileServiceClient service = new MobileServiceClient(MobileAppUriValidator.DummyMobileApp, hijack);
            service.SerializerSettings.DateParseHandling = DateParseHandling.None;
            IMobileServiceTable<ToDoWithSystemPropertiesType> table = service.GetTable<ToDoWithSystemPropertiesType>();

            IEnumerable<ToDoWithSystemPropertiesType> results = await table.ReadAsync();
            ToDoWithSystemPropertiesType item = results.First();

            Assert.AreEqual(item.Id, "2014-01-29T23:01:33.444Z");
            Assert.AreEqual(item.CreatedAt, DateTime.Parse("2014-01-29T23:01:33.444Z"));
        }

        [AsyncTestMethod]
        public async Task ReadAsyncWithStringIdTypeAndStringIdResponseContent()
        {
            string[] testIdData = IdTestData.ValidStringIds.Concat(
                                  IdTestData.EmptyStringIds).Concat(
                                  IdTestData.InvalidStringIds).ToArray();

            foreach (string testId in testIdData)
            {
                TestHttpHandler hijack = new TestHttpHandler();

                // Make the testId JSON safe
                string jsonTestId = testId.Replace("\\", "\\\\").Replace("\"", "\\\"");

                hijack.SetResponseContent("[{\"id\":\"" + jsonTestId + "\",\"String\":\"Hey\"}]");
                IMobileServiceClient service = new MobileServiceClient(MobileAppUriValidator.DummyMobileApp, hijack);

                IMobileServiceTable<StringIdType> table = service.GetTable<StringIdType>();

                IEnumerable<StringIdType> results = await table.ReadAsync();
                StringIdType[] items = results.ToArray();

                Assert.AreEqual(1, items.Count());
                Assert.AreEqual(testId, items[0].Id);
                Assert.AreEqual("Hey", items[0].String);
            }
        }

        [AsyncTestMethod]
        public async Task ReadAsyncWithStringIdTypeAndNonStringIdResponseContent()
        {
            object[] testIdData = IdTestData.ValidIntIds.Concat(
                                  IdTestData.InvalidIntIds).Cast<object>().Concat(
                                  IdTestData.NonStringNonIntValidJsonIds).ToArray();

            foreach (object testId in testIdData)
            {
                string stringTestId = testId.ToString().ToLower();

                TestHttpHandler hijack = new TestHttpHandler();
                hijack.SetResponseContent("[{\"id\":" + stringTestId + ",\"String\":\"Hey\"}]");
                IMobileServiceClient service = new MobileServiceClient(MobileAppUriValidator.DummyMobileApp, hijack);

                IMobileServiceTable<StringIdType> table = service.GetTable<StringIdType>();

                IEnumerable<StringIdType> results = await table.ReadAsync();
                StringIdType[] items = results.ToArray();

                Assert.AreEqual(1, items.Count());
                Assert.AreEqual(testId.ToString(), items[0].Id);
                Assert.AreEqual("Hey", items[0].String);
            }
        }

        [AsyncTestMethod]
        public async Task ReadAsyncWithStringIdTypeAndNullIdResponseContent()
        {
            TestHttpHandler hijack = new TestHttpHandler();
            hijack.SetResponseContent("[{\"id\":null,\"String\":\"Hey\"}]");
            IMobileServiceClient service = new MobileServiceClient(MobileAppUriValidator.DummyMobileApp, hijack);

            IMobileServiceTable<StringIdType> table = service.GetTable<StringIdType>();

            IEnumerable<StringIdType> results = await table.ReadAsync();
            StringIdType[] items = results.ToArray();

            Assert.AreEqual(1, items.Count());
            Assert.AreEqual(null, items[0].Id);
            Assert.AreEqual("Hey", items[0].String);
        }

        [AsyncTestMethod]
        public async Task ReadAsyncWithStringIdTypeAndNoIdResponseContent()
        {
            TestHttpHandler hijack = new TestHttpHandler();
            hijack.SetResponseContent("[{\"String\":\"Hey\"}]");
            IMobileServiceClient service = new MobileServiceClient(MobileAppUriValidator.DummyMobileApp, hijack);

            IMobileServiceTable<StringIdType> table = service.GetTable<StringIdType>();

            IEnumerable<StringIdType> results = await table.ReadAsync();
            StringIdType[] items = results.ToArray();

            Assert.AreEqual(1, items.Count());
            Assert.AreEqual(null, items[0].Id);
            Assert.AreEqual("Hey", items[0].String);
        }

        [AsyncTestMethod]
        public async Task ReadAsyncWithStringIdTypeAndStringIdFilter()
        {
            string[] testIdData = IdTestData.ValidStringIds.Concat(
                                  IdTestData.EmptyStringIds).Concat(
                                  IdTestData.InvalidStringIds).ToArray();

            foreach (string testId in testIdData)
            {
                TestHttpHandler hijack = new TestHttpHandler();

                // Make the testId JSON safe
                string jsonTestId = testId.Replace("\\", "\\\\").Replace("\"", "\\\"");

                hijack.SetResponseContent("[{\"id\":\"" + jsonTestId + "\",\"String\":\"Hey\"}]");

                IMobileServiceClient service = new MobileServiceClient(MobileAppUriValidator.DummyMobileApp, hijack);
                MobileAppUriValidator mobileAppUriValidator = new MobileAppUriValidator(service);

                IMobileServiceTable<StringIdType> table = service.GetTable<StringIdType>();

                List<StringIdType> items = await table.Where(t => t.Id == testId).ToListAsync();
                string idForOdataQuery = Uri.EscapeDataString(testId.Replace("'", "''"));
                Uri expectedUri = new Uri(string.Format(mobileAppUriValidator.GetTableUri("StringIdType?$filter=(id eq '{0}')"), idForOdataQuery));

                Assert.AreEqual(1, items.Count());
                Assert.AreEqual(testId, items[0].Id);
                Assert.AreEqual(hijack.Request.RequestUri.AbsoluteUri, expectedUri.AbsoluteUri);
            }
        }

        [AsyncTestMethod]
        public async Task ReadAsyncWithStringIdTypeAndNullIdFilter()
        {
            TestHttpHandler hijack = new TestHttpHandler();
            hijack.SetResponseContent("[{\"id\":null,\"String\":\"Hey\"}]");

            IMobileServiceClient service = new MobileServiceClient(MobileAppUriValidator.DummyMobileApp, hijack);
            MobileAppUriValidator mobileAppUriValidator = new MobileAppUriValidator(service);

            IMobileServiceTable<StringIdType> table = service.GetTable<StringIdType>();

            List<StringIdType> items = await table.Where(t => t.Id == null).ToListAsync();
            Uri expectedUri = new Uri(mobileAppUriValidator.GetTableUri("StringIdType?$filter=(id eq null)"));

            Assert.AreEqual(1, items.Count());
            Assert.AreEqual(null, items[0].Id);
            Assert.AreEqual(hijack.Request.RequestUri.AbsoluteUri, expectedUri.AbsoluteUri);
        }

        [AsyncTestMethod]
        public async Task ReadAsyncWithStringIdTypeAndStringIdProjection()
        {
            string[] testIdData = IdTestData.ValidStringIds.Concat(
                                  IdTestData.EmptyStringIds).Concat(
                                  IdTestData.InvalidStringIds).ToArray();

            foreach (string testId in testIdData)
            {
                TestHttpHandler hijack = new TestHttpHandler();

                // Make the testId JSON safe
                string jsonTestId = testId.Replace("\\", "\\\\").Replace("\"", "\\\"");

                hijack.SetResponseContent("[{\"id\":\"" + jsonTestId + "\",\"String\":\"Hey\"}]");

                IMobileServiceClient service = new MobileServiceClient(MobileAppUriValidator.DummyMobileApp, hijack);
                MobileAppUriValidator mobileAppUriValidator = new MobileAppUriValidator(service);

                IMobileServiceTable<StringIdType> table = service.GetTable<StringIdType>();

                var items = await table.Select(s => new { Id = s.Id, Message = s.String }).ToListAsync();
                Uri expectedUri = new Uri(mobileAppUriValidator.GetTableUri("StringIdType?$select=id,String"));

                Assert.AreEqual(1, items.Count());
                Assert.AreEqual(testId, items[0].Id);
                Assert.AreEqual("Hey", items[0].Message);
                Assert.AreEqual(hijack.Request.RequestUri.AbsoluteUri, expectedUri.AbsoluteUri);
            }
        }

        [AsyncTestMethod]
        public async Task ReadAsyncWithStringIdTypeAndNullIdProjection()
        {
            TestHttpHandler hijack = new TestHttpHandler();
            hijack.SetResponseContent("[{\"id\":null,\"String\":\"Hey\"}]");

            IMobileServiceClient service = new MobileServiceClient(MobileAppUriValidator.DummyMobileApp, hijack);
            MobileAppUriValidator mobileAppUriValidator = new MobileAppUriValidator(service);

            IMobileServiceTable<StringIdType> table = service.GetTable<StringIdType>();

            var items = await table.Select(s => new { Id = s.Id, Message = s.String }).ToListAsync();
            Uri expectedUri = new Uri(mobileAppUriValidator.GetTableUri("StringIdType?$select=id,String"));

            Assert.AreEqual(1, items.Count());
            Assert.AreEqual(null, items[0].Id);
            Assert.AreEqual("Hey", items[0].Message);
            Assert.AreEqual(hijack.Request.RequestUri.AbsoluteUri, expectedUri.AbsoluteUri);
        }

        [AsyncTestMethod]
        public async Task ReadAsyncWithStringIdTypeAndNoIdProjection()
        {
            TestHttpHandler hijack = new TestHttpHandler();
            hijack.SetResponseContent("[{\"String\":\"Hey\"}]");

            IMobileServiceClient service = new MobileServiceClient(MobileAppUriValidator.DummyMobileApp, hijack);
            MobileAppUriValidator mobileAppUriValidator = new MobileAppUriValidator(service);

            IMobileServiceTable<StringIdType> table = service.GetTable<StringIdType>();

            var items = await table.Select(s => new { Id = s.Id, Message = s.String }).ToListAsync();
            Uri expectedUri = new Uri(mobileAppUriValidator.GetTableUri("StringIdType?$select=id,String"));

            Assert.AreEqual(1, items.Count());
            Assert.AreEqual(null, items[0].Id);
            Assert.AreEqual("Hey", items[0].Message);
            Assert.AreEqual(hijack.Request.RequestUri.AbsoluteUri, expectedUri.AbsoluteUri);
        }

        [AsyncTestMethod]
        public async Task ReadAsyncWithStringIdTypeAndOrderByAscending()
        {
            string[] testIdData = IdTestData.ValidStringIds.Concat(
                                  IdTestData.EmptyStringIds).Concat(
                                  IdTestData.InvalidStringIds).ToArray();

            foreach (string testId in testIdData)
            {
                TestHttpHandler hijack = new TestHttpHandler();

                // Make the testId JSON safe
                string jsonTestId = testId.Replace("\\", "\\\\").Replace("\"", "\\\"");

                hijack.SetResponseContent("[{\"id\":\"" + jsonTestId + "\",\"String\":\"Hey\"}]");

                IMobileServiceClient service = new MobileServiceClient(MobileAppUriValidator.DummyMobileApp, hijack);
                MobileAppUriValidator mobileAppUriValidator = new MobileAppUriValidator(service);

                IMobileServiceTable<StringIdType> table = service.GetTable<StringIdType>();

                var items = await table.OrderBy(s => s.Id).ToListAsync();
                Uri expectedUri = new Uri(mobileAppUriValidator.GetTableUri("StringIdType?$orderby=id"));

                Assert.AreEqual(1, items.Count());
                Assert.AreEqual(testId, items[0].Id);
                Assert.AreEqual("Hey", items[0].String);
                Assert.AreEqual(hijack.Request.RequestUri.AbsoluteUri, expectedUri.AbsoluteUri);
            }
        }

        [AsyncTestMethod]
        public async Task ReadAsyncWithStringIdTypeAndOrderByDescending()
        {
            string[] testIdData = IdTestData.ValidStringIds.Concat(
                                  IdTestData.EmptyStringIds).Concat(
                                  IdTestData.InvalidStringIds).ToArray();

            foreach (string testId in testIdData)
            {
                TestHttpHandler hijack = new TestHttpHandler();

                // Make the testId JSON safe
                string jsonTestId = testId.Replace("\\", "\\\\").Replace("\"", "\\\"");

                hijack.SetResponseContent("[{\"id\":\"" + jsonTestId + "\",\"String\":\"Hey\"}]");

                IMobileServiceClient service = new MobileServiceClient(MobileAppUriValidator.DummyMobileApp, hijack);
                MobileAppUriValidator mobileAppUriValidator = new MobileAppUriValidator(service);

                IMobileServiceTable<StringIdType> table = service.GetTable<StringIdType>();

                var items = await table.OrderByDescending(s => s.Id).ToListAsync();
                Uri expectedUri = new Uri(mobileAppUriValidator.GetTableUri("StringIdType?$orderby=id desc"));

                Assert.AreEqual(1, items.Count());
                Assert.AreEqual(testId, items[0].Id);
                Assert.AreEqual("Hey", items[0].String);
                Assert.AreEqual(hijack.Request.RequestUri.AbsoluteUri, expectedUri.AbsoluteUri);
            }
        }

        [AsyncTestMethod]
        public async Task ReadAsyncWithIntIdTypeAndIntIdResponseContent()
        {
            long[] testIdData = IdTestData.ValidIntIds.Concat(
                                IdTestData.InvalidIntIds).ToArray();

            foreach (long testId in testIdData)
            {
                TestHttpHandler hijack = new TestHttpHandler();
                hijack.SetResponseContent("[{\"id\":" + testId + ",\"String\":\"Hey\"}]");
                IMobileServiceClient service = new MobileServiceClient(MobileAppUriValidator.DummyMobileApp, hijack);
                MobileAppUriValidator mobileAppUriValidator = new MobileAppUriValidator(service);

                IMobileServiceTable<LongIdType> table = service.GetTable<LongIdType>();

                IEnumerable<LongIdType> results = await table.ReadAsync();
                LongIdType[] items = results.ToArray();

                Assert.AreEqual(1, items.Count());
                Assert.AreEqual(testId, items[0].Id);
                Assert.AreEqual("Hey", items[0].String);
            }
        }

        [AsyncTestMethod]
        public async Task ReadAsyncWithIntIdTypeAndIntParseableIdResponseContent()
        {
            object[] testIdData = IdTestData.NonStringNonIntValidJsonIds;

            foreach (object testId in testIdData)
            {
                TestHttpHandler hijack = new TestHttpHandler();
                hijack.SetResponseContent("[{\"id\":" + testId.ToString().ToLower() + ",\"String\":\"Hey\"}]");
                IMobileServiceClient service = new MobileServiceClient(MobileAppUriValidator.DummyMobileApp, hijack);

                IMobileServiceTable<LongIdType> table = service.GetTable<LongIdType>();

                IEnumerable<LongIdType> results = await table.ReadAsync();
                LongIdType[] items = results.ToArray();

                Assert.AreEqual(1, items.Count());
                Assert.AreEqual(Convert.ToInt64(testId), items[0].Id);
                Assert.AreEqual("Hey", items[0].String);
            }
        }

        [AsyncTestMethod]
        public async Task ReadAsyncWithIntIdTypeAndNullIdResponseContent()
        {
            TestHttpHandler hijack = new TestHttpHandler();
            hijack.SetResponseContent("[{\"id\":null,\"String\":\"Hey\"}]");
            IMobileServiceClient service = new MobileServiceClient(MobileAppUriValidator.DummyMobileApp, hijack);

            IMobileServiceTable<LongIdType> table = service.GetTable<LongIdType>();

            IEnumerable<LongIdType> results = await table.ReadAsync();
            LongIdType[] items = results.ToArray();

            Assert.AreEqual(1, items.Count());
            Assert.AreEqual(0L, items[0].Id);
            Assert.AreEqual("Hey", items[0].String);
        }

        [AsyncTestMethod]
        public async Task ReadAsyncWithIntIdTypeAndNoIdResponseContent()
        {
            TestHttpHandler hijack = new TestHttpHandler();
            hijack.SetResponseContent("[{\"String\":\"Hey\"}]");
            IMobileServiceClient service = new MobileServiceClient(MobileAppUriValidator.DummyMobileApp, hijack);

            IMobileServiceTable<LongIdType> table = service.GetTable<LongIdType>();

            IEnumerable<LongIdType> results = await table.ReadAsync();
            LongIdType[] items = results.ToArray();

            Assert.AreEqual(1, items.Count());
            Assert.AreEqual(0L, items[0].Id);
            Assert.AreEqual("Hey", items[0].String);
        }

        [AsyncTestMethod]
        public async Task ReadAsyncWithIntIdTypeAndStringIdResponseContent()
        {
            string[] testIdData = IdTestData.ValidStringIds.Concat(
                                  IdTestData.EmptyStringIds).ToArray();

            foreach (string testId in testIdData)
            {
                TestHttpHandler hijack = new TestHttpHandler();
                hijack.SetResponseContent("[{\"id\":\"" + testId + "\",\"String\":\"Hey\"}]");
                IMobileServiceClient service = new MobileServiceClient(MobileAppUriValidator.DummyMobileApp, hijack);

                IMobileServiceTable<LongIdType> table = service.GetTable<LongIdType>();

                Exception exception = null;
                try
                {
                    IEnumerable<LongIdType> results = await table.ReadAsync();
                    LongIdType[] items = results.ToArray();
                }
                catch (Exception e)
                {
                    exception = e;
                }

                Assert.IsNotNull(exception);
                Assert.IsTrue(exception.Message.Contains("Error converting value"));
            }
        }

        [AsyncTestMethod]
        public async Task ReadAsyncWithIntIdTypeAndIntIdFilter()
        {
            long[] testIdData = IdTestData.ValidIntIds.Concat(
                                IdTestData.InvalidIntIds).ToArray();

            foreach (long testId in testIdData)
            {
                TestHttpHandler hijack = new TestHttpHandler();
                hijack.SetResponseContent("[{\"id\":" + testId + ",\"String\":\"Hey\"}]");

                IMobileServiceClient service = new MobileServiceClient(MobileAppUriValidator.DummyMobileApp, hijack);
                MobileAppUriValidator mobileAppUriValidator = new MobileAppUriValidator(service);

                IMobileServiceTable<LongIdType> table = service.GetTable<LongIdType>();

                List<LongIdType> items = await table.Where(t => t.Id == testId).ToListAsync();
                Uri expectedUri = new Uri(string.Format(mobileAppUriValidator.GetTableUri("LongIdType?$filter=(id eq {0}L)"), testId));

                Assert.AreEqual(1, items.Count());
                Assert.AreEqual(testId, items[0].Id);
                Assert.AreEqual(hijack.Request.RequestUri.AbsoluteUri, expectedUri.AbsoluteUri);
            }
        }

        [AsyncTestMethod]
        public async Task ReadAsyncWithIntIdTypeAndNullIdFilter()
        {
            TestHttpHandler hijack = new TestHttpHandler();
            hijack.SetResponseContent("[{\"id\":null,\"String\":\"Hey\"}]");

            IMobileServiceClient service = new MobileServiceClient(MobileAppUriValidator.DummyMobileApp, hijack);
            MobileAppUriValidator mobileAppUriValidator = new MobileAppUriValidator(service);

            IMobileServiceTable<LongIdType> table = service.GetTable<LongIdType>();

            List<LongIdType> items = await table.Where(t => t.Id == null).ToListAsync();
            Uri expectedUri = new Uri(mobileAppUriValidator.GetTableUri("LongIdType?$filter=(id eq null)"));

            Assert.AreEqual(1, items.Count());
            Assert.AreEqual(0L, items[0].Id);
            Assert.AreEqual(hijack.Request.RequestUri.AbsoluteUri, expectedUri.AbsoluteUri);
        }

        [AsyncTestMethod]
        public async Task ReadAsyncWithIntIdTypeAndIntIdProjection()
        {
            long[] testIdData = IdTestData.ValidIntIds.Concat(
                                IdTestData.InvalidIntIds).ToArray();

            foreach (long testId in testIdData)
            {
                TestHttpHandler hijack = new TestHttpHandler();
                hijack.SetResponseContent("[{\"id\":" + testId + ",\"String\":\"Hey\"}]");

                IMobileServiceClient service = new MobileServiceClient(MobileAppUriValidator.DummyMobileApp, hijack);
                MobileAppUriValidator mobileAppUriValidator = new MobileAppUriValidator(service);

                IMobileServiceTable<LongIdType> table = service.GetTable<LongIdType>();

                var items = await table.Select(s => new { Id = s.Id, Message = s.String }).ToListAsync();
                Uri expectedUri = new Uri(mobileAppUriValidator.GetTableUri("LongIdType?$select=id,String"));

                Assert.AreEqual(1, items.Count());
                Assert.AreEqual(testId, items[0].Id);
                Assert.AreEqual("Hey", items[0].Message);
                Assert.AreEqual(hijack.Request.RequestUri.AbsoluteUri, expectedUri.AbsoluteUri);
            }
        }

        [AsyncTestMethod]
        public async Task ReadAsyncWithIntIdTypeAndNullIdProjection()
        {
            TestHttpHandler hijack = new TestHttpHandler();
            hijack.SetResponseContent("[{\"id\":null,\"String\":\"Hey\"}]");

            IMobileServiceClient service = new MobileServiceClient(MobileAppUriValidator.DummyMobileApp, hijack);
            MobileAppUriValidator mobileAppUriValidator = new MobileAppUriValidator(service);

            IMobileServiceTable<LongIdType> table = service.GetTable<LongIdType>();

            var items = await table.Select(s => new { Id = s.Id, Message = s.String }).ToListAsync();
            Uri expectedUri = new Uri(mobileAppUriValidator.GetTableUri("LongIdType?$select=id,String"));

            Assert.AreEqual(1, items.Count());
            Assert.AreEqual(0L, items[0].Id);
            Assert.AreEqual("Hey", items[0].Message);
            Assert.AreEqual(hijack.Request.RequestUri.AbsoluteUri, expectedUri.AbsoluteUri);
        }

        [AsyncTestMethod]
        public async Task ReadAsyncWithIntIdTypeAndNoIdProjection()
        {
            TestHttpHandler hijack = new TestHttpHandler();
            hijack.SetResponseContent("[{\"String\":\"Hey\"}]");

            IMobileServiceClient service = new MobileServiceClient(MobileAppUriValidator.DummyMobileApp, hijack);
            MobileAppUriValidator mobileAppUriValidator = new MobileAppUriValidator(service);

            IMobileServiceTable<LongIdType> table = service.GetTable<LongIdType>();

            var items = await table.Select(s => new { Id = s.Id, Message = s.String }).ToListAsync();
            Uri expectedUri = new Uri(mobileAppUriValidator.GetTableUri("LongIdType?$select=id,String"));

            Assert.AreEqual(1, items.Count());
            Assert.AreEqual(0L, items[0].Id);
            Assert.AreEqual("Hey", items[0].Message);
            Assert.AreEqual(hijack.Request.RequestUri.AbsoluteUri, expectedUri.AbsoluteUri);
        }

        [AsyncTestMethod]
        public async Task ReadAsyncWithIntIdTypeAndOrderByAscending()
        {
            long[] testIdData = IdTestData.ValidIntIds.Concat(
                                IdTestData.InvalidIntIds).ToArray();

            foreach (long testId in testIdData)
            {
                TestHttpHandler hijack = new TestHttpHandler();
                hijack.SetResponseContent("[{\"id\":" + testId + ",\"String\":\"Hey\"}]");

                IMobileServiceClient service = new MobileServiceClient(MobileAppUriValidator.DummyMobileApp, hijack);
                MobileAppUriValidator mobileAppUriValidator = new MobileAppUriValidator(service);

                IMobileServiceTable<LongIdType> table = service.GetTable<LongIdType>();

                var items = await table.OrderBy(s => s.Id).ToListAsync();
                Uri expectedUri = new Uri(mobileAppUriValidator.GetTableUri("LongIdType?$orderby=id"));

                Assert.AreEqual(1, items.Count());
                Assert.AreEqual(testId, items[0].Id);
                Assert.AreEqual("Hey", items[0].String);
                Assert.AreEqual(hijack.Request.RequestUri.AbsoluteUri, expectedUri.AbsoluteUri);
            }
        }

        [AsyncTestMethod]
        public async Task ReadAsyncWithIntIdTypeAndOrderByDescending()
        {
            long[] testIdData = IdTestData.ValidIntIds.Concat(
                                IdTestData.InvalidIntIds).ToArray();

            foreach (long testId in testIdData)
            {
                TestHttpHandler hijack = new TestHttpHandler();
                hijack.SetResponseContent("[{\"id\":\"" + testId + "\",\"String\":\"Hey\"}]");

                IMobileServiceClient service = new MobileServiceClient(MobileAppUriValidator.DummyMobileApp, hijack);
                MobileAppUriValidator mobileAppUriValidator = new MobileAppUriValidator(service);

                IMobileServiceTable<LongIdType> table = service.GetTable<LongIdType>();

                var items = await table.OrderByDescending(s => s.Id).ToListAsync();
                Uri expectedUri = new Uri(mobileAppUriValidator.GetTableUri("LongIdType?$orderby=id desc"));

                Assert.AreEqual(1, items.Count());
                Assert.AreEqual(testId, items[0].Id);
                Assert.AreEqual("Hey", items[0].String);
                Assert.AreEqual(hijack.Request.RequestUri.AbsoluteUri, expectedUri.AbsoluteUri);
            }
        }

        [AsyncTestMethod]
        public async Task LookupAsyncWithStringIdTypeAndStringIdResponseContent()
        {
            string[] testIdData = IdTestData.ValidStringIds.Concat(
                                  IdTestData.EmptyStringIds).Concat(
                                  IdTestData.InvalidStringIds).ToArray();

            foreach (string testId in testIdData)
            {
                TestHttpHandler hijack = new TestHttpHandler();

                // Make the testId JSON safe
                string jsonTestId = testId.Replace("\\", "\\\\").Replace("\"", "\\\"");


                hijack.SetResponseContent("{\"id\":\"" + jsonTestId + "\",\"String\":\"Hey\"}");
                IMobileServiceClient service = new MobileServiceClient(MobileAppUriValidator.DummyMobileApp, hijack);
                MobileAppUriValidator mobileAppUriValidator = new MobileAppUriValidator(service);

                IMobileServiceTable<StringIdType> table = service.GetTable<StringIdType>();

                StringIdType item = await table.LookupAsync("an id");

                Assert.AreEqual(testId, item.Id);
                Assert.AreEqual("Hey", item.String);
            }
        }

        [AsyncTestMethod]
        public async Task LookupAsyncWithStringIdTypeAndNonStringIdResponseContent()
        {
            object[] testIdData = IdTestData.ValidIntIds.Concat(
                                  IdTestData.InvalidIntIds).Cast<object>().Concat(
                                  IdTestData.NonStringNonIntValidJsonIds).ToArray();

            foreach (object testId in testIdData)
            {
                string stringTestId = testId.ToString().ToLower();

                TestHttpHandler hijack = new TestHttpHandler();
                hijack.SetResponseContent("{\"id\":" + stringTestId + ",\"String\":\"Hey\"}");
                IMobileServiceClient service = new MobileServiceClient(MobileAppUriValidator.DummyMobileApp, hijack);

                IMobileServiceTable<StringIdType> table = service.GetTable<StringIdType>();

                StringIdType item = await table.LookupAsync("an id");

                Assert.AreEqual(testId.ToString(), item.Id);
                Assert.AreEqual("Hey", item.String);
            }
        }

        [AsyncTestMethod]
        public async Task LookupAsyncWithStringIdTypeAndNullIdResponseContent()
        {
            TestHttpHandler hijack = new TestHttpHandler();
            hijack.SetResponseContent("{\"id\":null,\"String\":\"Hey\"}");
            IMobileServiceClient service = new MobileServiceClient(MobileAppUriValidator.DummyMobileApp, hijack);

            IMobileServiceTable<StringIdType> table = service.GetTable<StringIdType>();

            StringIdType item = await table.LookupAsync("an id");

            Assert.AreEqual(null, item.Id);
            Assert.AreEqual("Hey", item.String);
        }

        [AsyncTestMethod]
        public async Task LookupAsyncWithStringIdTypeAndNoIdResponseContent()
        {
            TestHttpHandler hijack = new TestHttpHandler();
            hijack.SetResponseContent("{\"String\":\"Hey\"}");
            IMobileServiceClient service = new MobileServiceClient(MobileAppUriValidator.DummyMobileApp, hijack);

            IMobileServiceTable<StringIdType> table = service.GetTable<StringIdType>();

            StringIdType item = await table.LookupAsync("an id");

            Assert.AreEqual(null, item.Id);
            Assert.AreEqual("Hey", item.String);
        }

        [AsyncTestMethod]
        public async Task LookupAsyncWithStringIdTypeAndStringIdParameter()
        {
            string[] testIdData = IdTestData.ValidStringIds.ToArray();

            foreach (string testId in testIdData)
            {
                TestHttpHandler hijack = new TestHttpHandler();
                hijack.SetResponseContent("{\"id\":\"" + testId + "\",\"String\":\"Hey\"}");
                IMobileServiceClient service = new MobileServiceClient(MobileAppUriValidator.DummyMobileApp, hijack);
                MobileAppUriValidator mobileAppUriValidator = new MobileAppUriValidator(service);

                IMobileServiceTable<StringIdType> table = service.GetTable<StringIdType>();

                StringIdType item = await table.LookupAsync(testId);

                Uri expectedUri = new Uri(string.Format(mobileAppUriValidator.GetTableUri("StringIdType/{0}"), Uri.EscapeDataString(testId)));

                Assert.AreEqual(testId, item.Id);
                Assert.AreEqual("Hey", item.String);
                Assert.AreEqual(hijack.Request.RequestUri.AbsoluteUri, expectedUri.AbsoluteUri);
            }
        }

        [AsyncTestMethod]
        public async Task LookupAsyncWithStringIdTypeAndInvalidStringIdParameter()
        {
            string[] testIdData = IdTestData.EmptyStringIds.Concat(
                                  IdTestData.InvalidStringIds).ToArray();

            foreach (string testId in testIdData)
            {
                TestHttpHandler hijack = new TestHttpHandler();
                hijack.SetResponseContent("{\"id\":\"" + testId + "\",\"String\":\"Hey\"}");
                IMobileServiceClient service = new MobileServiceClient(MobileAppUriValidator.DummyMobileApp, hijack);

                IMobileServiceTable<StringIdType> table = service.GetTable<StringIdType>();
                Exception exception = null;
                try
                {
                    StringIdType item = await table.LookupAsync(testId);
                }
                catch (Exception e)
                {
                    exception = e;
                }

                Assert.IsNotNull(exception);
                Assert.IsTrue(exception.Message.Contains("The id can not be null or an empty string.") ||
                              exception.Message.Contains("An id must not contain any control characters or the characters") ||
                              exception.Message.Contains("is longer than the max string id length of 255 characters"));
            }
        }

        [AsyncTestMethod]
        public async Task LookupAsyncWithStringIdTypeAndIntIdParameter()
        {
            long[] testIdData = IdTestData.ValidIntIds.Concat(
                                IdTestData.InvalidIntIds).ToArray();

            foreach (long testId in testIdData)
            {
                TestHttpHandler hijack = new TestHttpHandler();
                IMobileServiceClient service = new MobileServiceClient(MobileAppUriValidator.DummyMobileApp, hijack);
                IMobileServiceTable<StringIdType> table = service.GetTable<StringIdType>();

                Exception exception = null;
                try
                {
                    StringIdType item = await table.LookupAsync(testId);
                }
                catch (Exception e)
                {
                    exception = e;
                }

                Assert.IsNotNull(exception);
                Assert.IsTrue(exception.Message.Contains("is invalid for looking up items of type"));
            }
        }

        [AsyncTestMethod]
        public async Task LookupAsyncWithStringIdTypeAndNullIdParameter()
        {
            TestHttpHandler hijack = new TestHttpHandler();
            hijack.SetResponseContent("{\"id\":null,\"String\":\"Hey\"}");
            IMobileServiceClient service = new MobileServiceClient(MobileAppUriValidator.DummyMobileApp, hijack);

            IMobileServiceTable<StringIdType> table = service.GetTable<StringIdType>();

            Exception exception = null;
            try
            {
                StringIdType item = await table.LookupAsync(null);
            }
            catch (Exception e)
            {
                exception = e;
            }

            Assert.IsNotNull(exception);
            Assert.IsTrue(exception.Message.Contains("The id can not be null or an empty string."));
        }

        [AsyncTestMethod]
        public async Task LookupAsyncWithIntIdTypeAndIntIdResponseContent()
        {
            long[] testIdData = IdTestData.ValidIntIds.Concat(
                    IdTestData.InvalidIntIds).ToArray();

            foreach (long testId in testIdData)
            {
                TestHttpHandler hijack = new TestHttpHandler();
                hijack.SetResponseContent("{\"id\":\"" + testId + "\",\"String\":\"Hey\"}");
                IMobileServiceClient service = new MobileServiceClient(MobileAppUriValidator.DummyMobileApp, hijack);

                IMobileServiceTable<LongIdType> table = service.GetTable<LongIdType>();

                LongIdType item = await table.LookupAsync(10);

                Assert.AreEqual(testId, item.Id);
                Assert.AreEqual("Hey", item.String);
            }
        }

        [AsyncTestMethod]
        public async Task LookupAsyncWithIntIdTypeAndIntParseableIdResponseContent()
        {
            object[] testIdData = IdTestData.NonStringNonIntValidJsonIds; ;

            foreach (object testId in testIdData)
            {
                string stringTestId = testId.ToString().ToLower();

                TestHttpHandler hijack = new TestHttpHandler();

                hijack.SetResponseContent("{\"id\":" + stringTestId + ",\"String\":\"Hey\"}");
                IMobileServiceClient service = new MobileServiceClient(MobileAppUriValidator.DummyMobileApp, hijack);

                IMobileServiceTable<LongIdType> table = service.GetTable<LongIdType>();

                LongIdType item = await table.LookupAsync(10);

                Assert.AreEqual(Convert.ToInt64(testId), item.Id);
                Assert.AreEqual("Hey", item.String);
            }
        }

        [AsyncTestMethod]
        public async Task LookupAsyncWithIntIdTypeAndNullIdResponseContent()
        {
            TestHttpHandler hijack = new TestHttpHandler();
            hijack.SetResponseContent("{\"id\":null,\"String\":\"Hey\"}");
            IMobileServiceClient service = new MobileServiceClient(MobileAppUriValidator.DummyMobileApp, hijack);

            IMobileServiceTable<LongIdType> table = service.GetTable<LongIdType>();

            LongIdType item = await table.LookupAsync(10);

            Assert.AreEqual(0L, item.Id);
            Assert.AreEqual("Hey", item.String);
        }

        [AsyncTestMethod]
        public async Task LookupAsyncWithIntIdTypeAndNoIdResponseContent()
        {
            TestHttpHandler hijack = new TestHttpHandler();
            hijack.SetResponseContent("{\"String\":\"Hey\"}");
            IMobileServiceClient service = new MobileServiceClient(MobileAppUriValidator.DummyMobileApp, hijack);

            IMobileServiceTable<LongIdType> table = service.GetTable<LongIdType>();

            LongIdType item = await table.LookupAsync(10);

            Assert.AreEqual(0L, item.Id);
            Assert.AreEqual("Hey", item.String);
        }

        [AsyncTestMethod]
        public async Task LookupAsyncWithIntIdTypeAndStringIdResponseContent()
        {
            string[] testIdData = IdTestData.ValidStringIds.Concat(
                                  IdTestData.EmptyStringIds).ToArray();

            foreach (string testId in testIdData)
            {
                TestHttpHandler hijack = new TestHttpHandler();
                hijack.SetResponseContent("{\"id\":\"" + testId + "\",\"String\":\"Hey\"}");
                IMobileServiceClient service = new MobileServiceClient(MobileAppUriValidator.DummyMobileApp, hijack);

                IMobileServiceTable<LongIdType> table = service.GetTable<LongIdType>();

                Exception exception = null;
                try
                {
                    LongIdType item = await table.LookupAsync(10);
                }
                catch (Exception e)
                {
                    exception = e;
                }

                Assert.IsNotNull(exception);
                Assert.IsTrue(exception.Message.Contains("Error converting value"));
            }
        }

        [AsyncTestMethod]
        public async Task LookupAsyncWithIntIdTypeAndIntIdParameter()
        {
            long[] testIdData = IdTestData.ValidIntIds;

            foreach (long testId in testIdData)
            {
                TestHttpHandler hijack = new TestHttpHandler();
                hijack.SetResponseContent("{\"id\":\"" + testId + "\",\"String\":\"Hey\"}");
                IMobileServiceClient service = new MobileServiceClient(MobileAppUriValidator.DummyMobileApp, hijack);
                MobileAppUriValidator mobileAppUriValidator = new MobileAppUriValidator(service);

                IMobileServiceTable<LongIdType> table = service.GetTable<LongIdType>();

                LongIdType item = await table.LookupAsync(testId);

                Uri expectedUri = new Uri(string.Format(mobileAppUriValidator.GetTableUri("LongIdType/{0}"), testId));

                Assert.AreEqual(testId, item.Id);
                Assert.AreEqual("Hey", item.String);
                Assert.AreEqual(hijack.Request.RequestUri.AbsoluteUri, expectedUri.AbsoluteUri);
            }
        }

        [AsyncTestMethod]
        public async Task LookupAsyncWithIntIdTypeAndInvalidIntIdParameter()
        {
            long[] testIdData = IdTestData.InvalidIntIds;

            foreach (long testId in testIdData)
            {
                TestHttpHandler hijack = new TestHttpHandler();
                hijack.SetResponseContent("{\"id\":\"" + testId + "\",\"String\":\"Hey\"}");
                IMobileServiceClient service = new MobileServiceClient(MobileAppUriValidator.DummyMobileApp, hijack);

                IMobileServiceTable<LongIdType> table = service.GetTable<LongIdType>();
                Exception exception = null;
                try
                {
                    LongIdType item = await table.LookupAsync(testId);
                }
                catch (Exception e)
                {
                    exception = e;
                }

                Assert.IsNotNull(exception);
                Assert.IsTrue(exception.Message.Contains("Specified argument was out of the range of valid values") ||
                              exception.Message.Contains(" is not a positive integer value"));
            }
        }

        [AsyncTestMethod]
        public async Task LookupAsyncWithIntIdTypeAndStringIdParameter()
        {
            TestHttpHandler hijack = new TestHttpHandler();
            IMobileServiceClient service = new MobileServiceClient(MobileAppUriValidator.DummyMobileApp, hijack);
            IMobileServiceTable<LongIdType> table = service.GetTable<LongIdType>();

            Exception exception = null;
            try
            {
                LongIdType item = await table.LookupAsync("a string");
            }
            catch (Exception e)
            {
                exception = e;
            }

            Assert.IsNotNull(exception);
            Assert.IsTrue(exception.Message.Contains("is invalid for looking up items of type"));
        }

        [AsyncTestMethod]
        public async Task LookupAsyncWithIntIdTypeAndNullIdParameter()
        {
            TestHttpHandler hijack = new TestHttpHandler();
            hijack.SetResponseContent("{\"id\":null,\"String\":\"Hey\"}");
            IMobileServiceClient service = new MobileServiceClient(MobileAppUriValidator.DummyMobileApp, hijack);

            IMobileServiceTable<LongIdType> table = service.GetTable<LongIdType>();

            Exception exception = null;
            try
            {
                LongIdType item = await table.LookupAsync(null);
            }
            catch (Exception e)
            {
                exception = e;
            }

            Assert.IsNotNull(exception);
            Assert.IsTrue(exception.Message.Contains(" is invalid for looking up items of type "));
        }

        [AsyncTestMethod]
        public async Task LookupAsyncWithIntIdTypeAndZeroIdParameter()
        {
            TestHttpHandler hijack = new TestHttpHandler();
            hijack.SetResponseContent("{\"id\":null,\"String\":\"Hey\"}");
            IMobileServiceClient service = new MobileServiceClient(MobileAppUriValidator.DummyMobileApp, hijack);

            IMobileServiceTable<LongIdType> table = service.GetTable<LongIdType>();

            Exception exception = null;
            try
            {
                LongIdType item = await table.LookupAsync(0L);
            }
            catch (Exception e)
            {
                exception = e;
            }

            Assert.IsNotNull(exception);
            Assert.IsTrue(exception.Message.Contains(" is not a positive integer value"));
        }

        [AsyncTestMethod]
        public async Task LookupAsyncWithUserParameters()
        {
            var userDefinedParameters = new Dictionary<string, string>() { { "state", "CA" } };

            TestHttpHandler hijack = new TestHttpHandler();
            IMobileServiceClient service = new MobileServiceClient(MobileAppUriValidator.DummyMobileApp, hijack);
            IMobileServiceTable<StringType> table = service.GetTable<StringType>();

            hijack.SetResponseContent("{\"id\":12,\"String\":\"Hello\"}");

            StringType expected = await table.LookupAsync(12, userDefinedParameters);

            Assert.Contains(hijack.Request.RequestUri.ToString(), "12");
            Assert.Contains(hijack.Request.RequestUri.Query, "state=CA");
            Assert.AreEqual(12, expected.Id);
            Assert.AreEqual("Hello", expected.String);
        }

        [AsyncTestMethod]
        public async Task RefreshAsyncWithStringIdTypeAndStringIdResponseContent()
        {
            string[] testIdData = IdTestData.ValidStringIds.Concat(
                                  IdTestData.EmptyStringIds).Concat(
                                  IdTestData.InvalidStringIds).ToArray();

            foreach (string testId in testIdData)
            {
                TestHttpHandler hijack = new TestHttpHandler();

                // Make the testId JSON safe
                string jsonTestId = testId.Replace("\\", "\\\\").Replace("\"", "\\\"");

                hijack.SetResponseContent("{\"id\":\"" + jsonTestId + "\",\"String\":\"Hey\"}");
                IMobileServiceClient service = new MobileServiceClient(MobileAppUriValidator.DummyMobileApp, hijack);

                IMobileServiceTable<StringIdType> table = service.GetTable<StringIdType>();

                StringIdType item = new StringIdType() { Id = "an id", String = "what?" };
                await table.RefreshAsync(item);

                Assert.AreEqual(testId, item.Id);
                Assert.AreEqual("Hey", item.String);
            }
        }

        [AsyncTestMethod]
        public async Task RefreshAsyncWithStringIdTypeAndNonStringIdResponseContent()
        {
            object[] testIdData = IdTestData.ValidIntIds.Concat(
                                  IdTestData.InvalidIntIds).Cast<object>().Concat(
                                  IdTestData.NonStringNonIntValidJsonIds).ToArray();

            foreach (object testId in testIdData)
            {
                string stringTestId = testId.ToString().ToLower();

                TestHttpHandler hijack = new TestHttpHandler();

                hijack.SetResponseContent("{\"id\":" + stringTestId + ",\"String\":\"Hey\"}");
                IMobileServiceClient service = new MobileServiceClient(MobileAppUriValidator.DummyMobileApp, hijack);

                IMobileServiceTable<StringIdType> table = service.GetTable<StringIdType>();

                StringIdType item = new StringIdType() { Id = "an id", String = "what?" };
                await table.RefreshAsync(item);

                Assert.AreEqual(testId.ToString(), item.Id);
                Assert.AreEqual("Hey", item.String);
            }
        }

        [AsyncTestMethod]
        public async Task RefreshAsyncWithStringIdTypeAndNullIdResponseContent()
        {
            TestHttpHandler hijack = new TestHttpHandler();
            hijack.SetResponseContent("{\"id\":null,\"String\":\"Hey\"}");
            IMobileServiceClient service = new MobileServiceClient(MobileAppUriValidator.DummyMobileApp, hijack);

            IMobileServiceTable<StringIdType> table = service.GetTable<StringIdType>();

            StringIdType item = new StringIdType() { Id = "an id", String = "what?" };
            await table.RefreshAsync(item);

            Assert.AreEqual("an id", item.Id);
            Assert.AreEqual("Hey", item.String);
        }

        [AsyncTestMethod]
        public async Task RefreshAsyncWithStringIdTypeAndNoIdResponseContent()
        {
            TestHttpHandler hijack = new TestHttpHandler();
            hijack.SetResponseContent("{\"String\":\"Hey\"}");
            IMobileServiceClient service = new MobileServiceClient(MobileAppUriValidator.DummyMobileApp, hijack);

            IMobileServiceTable<StringIdType> table = service.GetTable<StringIdType>();

            StringIdType item = new StringIdType() { Id = "an id", String = "what?" };
            await table.RefreshAsync(item);

            Assert.AreEqual("an id", item.Id);
            Assert.AreEqual("Hey", item.String);
        }

        [AsyncTestMethod]
        public async Task RefreshAsyncWithStringIdTypeAndStringIdItem()
        {
            string[] testIdData = IdTestData.ValidStringIds.ToArray();

            foreach (string testId in testIdData)
            {
                TestHttpHandler hijack = new TestHttpHandler();
                hijack.SetResponseContent("[{\"id\":\"" + testId + "\",\"String\":\"Hey\"}]");
                IMobileServiceClient service = new MobileServiceClient(MobileAppUriValidator.DummyMobileApp, hijack);
                MobileAppUriValidator mobileAppUriValidator = new MobileAppUriValidator(service);

                IMobileServiceTable<StringIdType> table = service.GetTable<StringIdType>();

                StringIdType item = new StringIdType() { Id = testId, String = "what?" };
                await table.RefreshAsync(item);

                string idForOdataQuery = Uri.EscapeDataString(testId.Replace("'", "''"));
                Uri expectedUri = new Uri(string.Format(mobileAppUriValidator.GetTableUri("StringIdType?$filter=(id eq '{0}')"), idForOdataQuery));

                Assert.AreEqual(testId, item.Id);
                Assert.AreEqual("Hey", item.String);
                Assert.AreEqual(hijack.Request.RequestUri.AbsoluteUri, expectedUri.AbsoluteUri);
            }
        }

        [AsyncTestMethod]
        public async Task RefreshAsyncWithStringIdTypeAndEmptyStringIdItem()
        {
            string[] testIdData = IdTestData.EmptyStringIds;

            foreach (string testId in testIdData)
            {
                TestHttpHandler hijack = new TestHttpHandler();
                hijack.SetResponseContent("[{\"id\":\"" + testId + "\",\"String\":\"Hey\"}]");
                IMobileServiceClient service = new MobileServiceClient(MobileAppUriValidator.DummyMobileApp, hijack);

                IMobileServiceTable<StringIdType> table = service.GetTable<StringIdType>();

                StringIdType item = new StringIdType() { Id = testId, String = "what?" };
                await table.RefreshAsync(item);

                Assert.AreEqual(testId, item.Id);
                Assert.AreEqual("what?", item.String);
            }
        }

        [AsyncTestMethod]
        public async Task RefreshAsyncWithStringIdTypeAndInvalidStringIdParameter()
        {
            string[] testIdData = IdTestData.InvalidStringIds;

            foreach (string testId in testIdData)
            {
                TestHttpHandler hijack = new TestHttpHandler();
                hijack.SetResponseContent("{\"id\":\"" + testId + "\",\"String\":\"Hey\"}");
                IMobileServiceClient service = new MobileServiceClient(MobileAppUriValidator.DummyMobileApp, hijack);

                IMobileServiceTable<StringIdType> table = service.GetTable<StringIdType>();
                Exception exception = null;
                try
                {
                    StringIdType item = new StringIdType() { Id = testId, String = "what?" };
                    await table.RefreshAsync(item);
                }
                catch (Exception e)
                {
                    exception = e;
                }

                Assert.IsNotNull(exception);
                Assert.IsTrue(exception.Message.Contains("An id must not contain any control characters or the characters") ||
                              exception.Message.Contains("is longer than the max string id length of 255 characters"));
            }
        }

        [AsyncTestMethod]
        public async Task RefreshAsyncWithStringIdTypeAndNullIdParameter()
        {
            TestHttpHandler hijack = new TestHttpHandler();
            IMobileServiceClient service = new MobileServiceClient(MobileAppUriValidator.DummyMobileApp, hijack);

            IMobileServiceTable<StringIdType> table = service.GetTable<StringIdType>();

            StringIdType item = new StringIdType() { String = "Hey" };
            await table.RefreshAsync(item);

            Assert.AreEqual(null, item.Id);
            Assert.AreEqual("Hey", item.String);
        }

        [AsyncTestMethod]
        public async Task RefreshAsyncWithIntIdTypeAndIntIdResponseContent()
        {
            long[] testIdData = IdTestData.ValidIntIds.Concat(
                                IdTestData.InvalidIntIds).ToArray();

            foreach (long testId in testIdData)
            {
                TestHttpHandler hijack = new TestHttpHandler();
                hijack.SetResponseContent("{\"id\":" + testId + ",\"String\":\"Hey\"}");
                IMobileServiceClient service = new MobileServiceClient(MobileAppUriValidator.DummyMobileApp, hijack);

                IMobileServiceTable<LongIdType> table = service.GetTable<LongIdType>();

                LongIdType item = new LongIdType() { Id = 3, String = "what?" };
                await table.RefreshAsync(item);

                Assert.AreEqual(testId, item.Id);
                Assert.AreEqual("Hey", item.String);
            }
        }

        [AsyncTestMethod]
        public async Task RefreshAsyncWithIntIdTypeParseableIdResponseContent()
        {
            object[] testIdData = IdTestData.NonStringNonIntValidJsonIds;

            foreach (object testId in testIdData)
            {
                TestHttpHandler hijack = new TestHttpHandler();
                hijack.SetResponseContent("{\"id\":" + testId.ToString().ToLower() + ",\"String\":\"Hey\"}");
                IMobileServiceClient service = new MobileServiceClient(MobileAppUriValidator.DummyMobileApp, hijack);

                IMobileServiceTable<LongIdType> table = service.GetTable<LongIdType>();

                LongIdType item = new LongIdType() { Id = 3, String = "what?" };
                await table.RefreshAsync(item);

                long expectedId = Convert.ToInt64(testId);
                if (expectedId == default(long))
                {
                    expectedId = 3;
                }

                Assert.AreEqual(expectedId, item.Id);
                Assert.AreEqual("Hey", item.String);
            }
        }

        [AsyncTestMethod]
        public async Task RefreshAsyncWithIntIdTypeAndNullIdResponseContent()
        {
            TestHttpHandler hijack = new TestHttpHandler();
            hijack.SetResponseContent("{\"id\":null,\"String\":\"Hey\"}");
            IMobileServiceClient service = new MobileServiceClient(MobileAppUriValidator.DummyMobileApp, hijack);

            IMobileServiceTable<LongIdType> table = service.GetTable<LongIdType>();

            LongIdType item = new LongIdType() { Id = 3, String = "what?" };
            await table.RefreshAsync(item);

            Assert.AreEqual(3L, item.Id);
            Assert.AreEqual("Hey", item.String);
        }

        [AsyncTestMethod]
        public async Task RefreshAsyncWithIntIdTypeAndNoIdResponseContent()
        {
            TestHttpHandler hijack = new TestHttpHandler();
            hijack.SetResponseContent("{\"String\":\"Hey\"}");
            IMobileServiceClient service = new MobileServiceClient(MobileAppUriValidator.DummyMobileApp, hijack);

            IMobileServiceTable<LongIdType> table = service.GetTable<LongIdType>();

            LongIdType item = new LongIdType() { Id = 3, String = "what?" };
            await table.RefreshAsync(item);

            Assert.AreEqual(3L, item.Id);
            Assert.AreEqual("Hey", item.String);
        }

        [AsyncTestMethod]
        public async Task RefreshAsyncWithIntIdTypeAndStringIdResponseContent()
        {
            string[] testIdData = IdTestData.ValidStringIds.Concat(
                                  IdTestData.EmptyStringIds).ToArray();

            foreach (string testId in testIdData)
            {
                TestHttpHandler hijack = new TestHttpHandler();
                hijack.SetResponseContent("{\"id\":\"" + testId + "\",\"String\":\"Hey\"}");
                IMobileServiceClient service = new MobileServiceClient(MobileAppUriValidator.DummyMobileApp, hijack);

                IMobileServiceTable<LongIdType> table = service.GetTable<LongIdType>();

                Exception exception = null;
                try
                {
                    LongIdType item = new LongIdType() { Id = 3, String = "what?" };
                    await table.RefreshAsync(item);
                }
                catch (Exception e)
                {
                    exception = e;
                }

                Assert.IsNotNull(exception);
                Assert.IsTrue(exception.Message.Contains("Error converting value"));
            }
        }

        [AsyncTestMethod]
        public async Task RefreshAsyncWithIntIdTypeAndIntIdItem()
        {
            long[] testIdData = IdTestData.ValidIntIds;

            foreach (long testId in testIdData)
            {
                TestHttpHandler hijack = new TestHttpHandler();
                hijack.SetResponseContent("[{\"id\":" + testId + ",\"String\":\"Hey\"}]");
                IMobileServiceClient service = new MobileServiceClient(MobileAppUriValidator.DummyMobileApp, hijack);
                MobileAppUriValidator mobileAppUriValidator = new MobileAppUriValidator(service);

                IMobileServiceTable<LongIdType> table = service.GetTable<LongIdType>();

                LongIdType item = new LongIdType() { Id = testId, String = "what?" };
                await table.RefreshAsync(item);

                Uri expectedUri = new Uri(string.Format(mobileAppUriValidator.GetTableUri("LongIdType?$filter=(id eq {0}L)"), testId));

                Assert.AreEqual(testId, item.Id);
                Assert.AreEqual("Hey", item.String);
                Assert.AreEqual(hijack.Request.RequestUri.AbsoluteUri, expectedUri.AbsoluteUri);
            }
        }

        [AsyncTestMethod]
        public async Task RefreshAsyncWithIntIdTypeAndZeroIdItem()
        {
            TestHttpHandler hijack = new TestHttpHandler();
            IMobileServiceClient service = new MobileServiceClient(MobileAppUriValidator.DummyMobileApp, hijack);

            IMobileServiceTable<LongIdType> table = service.GetTable<LongIdType>();
            LongIdType item = new LongIdType() { Id = 0, String = "what?" };
            await table.RefreshAsync(item);

            Assert.AreEqual(0L, item.Id);
            Assert.AreEqual("what?", item.String);
        }

        [AsyncTestMethod]
        public async Task RefreshAsyncWithIntIdTypeAndInvalidIntIdParameter()
        {
            long[] testIdData = IdTestData.InvalidIntIds;

            foreach (long testId in testIdData)
            {
                TestHttpHandler hijack = new TestHttpHandler();
                hijack.SetResponseContent("{\"id\":\"" + testId + "\",\"String\":\"Hey\"}");
                IMobileServiceClient service = new MobileServiceClient(MobileAppUriValidator.DummyMobileApp, hijack);

                IMobileServiceTable<LongIdType> table = service.GetTable<LongIdType>();
                Exception exception = null;
                try
                {
                    LongIdType item = new LongIdType() { Id = testId, String = "what?" };
                    await table.RefreshAsync(item);
                }
                catch (Exception e)
                {
                    exception = e;
                }

                Assert.IsNotNull(exception);
                Assert.IsTrue(exception.Message.Contains(" is not a positive integer value"));
            }
        }

        [AsyncTestMethod]
        public async Task RefreshAsyncWithUserParameters()
        {
            var userDefinedParameters = new Dictionary<string, string>() { { "state", "CA" } };

            TestHttpHandler hijack = new TestHttpHandler();
            IMobileServiceClient service = new MobileServiceClient(MobileAppUriValidator.DummyMobileApp, hijack);
            IMobileServiceTable<StringType> table = service.GetTable<StringType>();

            StringType expected = new StringType();
            expected.Id = 12;

            hijack.SetResponseContent("{\"id\":12,\"String\":\"Goodbye\"}");
            await table.RefreshAsync(expected, userDefinedParameters);

            Assert.Contains(hijack.Request.RequestUri.ToString(), "$filter=(id eq 12)");
            Assert.Contains(hijack.Request.RequestUri.Query, "state=CA");
            Assert.AreEqual(12, expected.Id);
            Assert.AreEqual("Goodbye", expected.String);
        }

        [AsyncTestMethod]
        public async Task RefreshAsyncThrowsWhenNotFound()
        {
            TestHttpHandler hijack = new TestHttpHandler();
            IMobileServiceClient service = new MobileServiceClient(MobileAppUriValidator.DummyMobileApp, hijack);
            IMobileServiceTable<StringType> table = service.GetTable<StringType>();

            hijack.Response = TestHttpHandler.CreateResponse(String.Empty, HttpStatusCode.NotFound);
            InvalidOperationException expected = null;

            try
            {
                await table.RefreshAsync(new StringType() { Id = 5, String = "Just Created" });
            }
            catch (InvalidOperationException e)
            {
                expected = e;
            }

            Assert.IsNotNull(expected);
        }

        [AsyncTestMethod]
        public async Task InsertAsyncWithStringIdTypeAndStringIdResponseContent()
        {
            string[] testIdData = IdTestData.ValidStringIds.Concat(
                                  IdTestData.EmptyStringIds).Concat(
                                  IdTestData.InvalidStringIds).ToArray();

            foreach (string testId in testIdData)
            {
                TestHttpHandler hijack = new TestHttpHandler();

                // Make the testId JSON safe
                string jsonTestId = testId.Replace("\\", "\\\\").Replace("\"", "\\\"");

                hijack.SetResponseContent("{\"id\":\"" + jsonTestId + "\",\"String\":\"Hey\"}");
                IMobileServiceClient service = new MobileServiceClient(MobileAppUriValidator.DummyMobileApp, hijack);

                IMobileServiceTable<StringIdType> table = service.GetTable<StringIdType>();

                StringIdType item = new StringIdType() { Id = "an id", String = "what?" };
                await table.InsertAsync(item);

                Assert.AreEqual(testId, item.Id);
                Assert.AreEqual("Hey", item.String);
            }
        }

        [AsyncTestMethod]
        public async Task InsertAsyncWithStringIdTypeAndNonStringIdResponseContent()
        {
            object[] testIdData = IdTestData.ValidIntIds.Concat(
                                  IdTestData.InvalidIntIds).Cast<object>().Concat(
                                  IdTestData.NonStringNonIntValidJsonIds).ToArray();

            foreach (object testId in testIdData)
            {
                string stringTestId = testId.ToString().ToLower();

                TestHttpHandler hijack = new TestHttpHandler();

                hijack.SetResponseContent("{\"id\":" + stringTestId + ",\"String\":\"Hey\"}");
                IMobileServiceClient service = new MobileServiceClient(MobileAppUriValidator.DummyMobileApp, hijack);

                IMobileServiceTable<StringIdType> table = service.GetTable<StringIdType>();

                StringIdType item = new StringIdType() { Id = "an id", String = "what?" };
                await table.InsertAsync(item);

                Assert.AreEqual(testId.ToString(), item.Id);
                Assert.AreEqual("Hey", item.String);
            }
        }

        [AsyncTestMethod]
        public async Task InsertAsyncWithStringIdTypeAndNullIdResponseContent()
        {
            TestHttpHandler hijack = new TestHttpHandler();
            hijack.SetResponseContent("{\"id\":null,\"String\":\"Hey\"}");
            IMobileServiceClient service = new MobileServiceClient(MobileAppUriValidator.DummyMobileApp, hijack);

            IMobileServiceTable<StringIdType> table = service.GetTable<StringIdType>();

            StringIdType item = new StringIdType() { Id = "an id", String = "what?" };
            await table.InsertAsync(item);

            Assert.AreEqual("an id", item.Id);
            Assert.AreEqual("Hey", item.String);
        }

        [AsyncTestMethod]
        public async Task InsertAsync_DerivedTypeOnBaseTable_Succeeds()
        {
            var hijack = new TestHttpHandler();
            hijack.SetResponseContent("{\"id\":23,\"PublicProperty\":\"Hey\"}");
            IMobileServiceClient service = new MobileServiceClient(MobileAppUriValidator.DummyMobileApp, hijack);

            IMobileServiceTable<PocoType> table = service.GetTable<PocoType>();

            var item = new PocoDerivedPocoType() { PublicProperty = "Hey" };
            await table.InsertAsync(item);

            Assert.AreEqual(23L, item.Id);
            Assert.AreEqual("Hey", item.PublicProperty);
        }

        [AsyncTestMethod]
        public async Task InsertAsyncWithStringIdTypeAndNoIdResponseContent()
        {
            TestHttpHandler hijack = new TestHttpHandler();
            hijack.SetResponseContent("{\"String\":\"Hey\"}");
            IMobileServiceClient service = new MobileServiceClient(MobileAppUriValidator.DummyMobileApp, hijack);

            IMobileServiceTable<StringIdType> table = service.GetTable<StringIdType>();

            StringIdType item = new StringIdType() { Id = "an id", String = "what?" };
            await table.InsertAsync(item);

            Assert.AreEqual("an id", item.Id);
            Assert.AreEqual("Hey", item.String);
        }

        [AsyncTestMethod]
        public async Task InsertAsyncWithStringIdTypeAndStringIdItem()
        {
            string[] testIdData = IdTestData.ValidStringIds.ToArray();

            foreach (string testId in testIdData)
            {
                TestHttpHandler hijack = new TestHttpHandler();
                hijack.SetResponseContent("{\"id\":\"" + testId + "\",\"String\":\"Hey\"}");
                IMobileServiceClient service = new MobileServiceClient(MobileAppUriValidator.DummyMobileApp, hijack);

                IMobileServiceTable<StringIdType> table = service.GetTable<StringIdType>();

                hijack.OnSendingRequest = async request =>
                {
                    string requestContent = await request.Content.ReadAsStringAsync();
                    JObject itemAsJObject = JObject.Parse(requestContent);
                    Assert.AreEqual(testId, (string)itemAsJObject["id"]);
                    Assert.AreEqual("what?", (string)itemAsJObject["String"]);
                    return request;
                };

                StringIdType item = new StringIdType() { Id = testId, String = "what?" };
                await table.InsertAsync(item);

                Assert.AreEqual(testId, item.Id);
                Assert.AreEqual("Hey", item.String);
            }
        }

        [AsyncTestMethod]
        public async Task InsertAsyncWithStringIdTypeAndEmptyStringIdItem()
        {
            string[] testIdData = IdTestData.EmptyStringIds;

            foreach (string testId in testIdData)
            {
                TestHttpHandler hijack = new TestHttpHandler();
                hijack.SetResponseContent("{\"id\":\"an id\",\"String\":\"Hey\"}");
                IMobileServiceClient service = new MobileServiceClient(MobileAppUriValidator.DummyMobileApp, hijack);

                IMobileServiceTable<StringIdType> table = service.GetTable<StringIdType>();

                hijack.OnSendingRequest = async request =>
                {
                    string requestContent = await request.Content.ReadAsStringAsync();
                    JObject itemAsJObject = JObject.Parse(requestContent);
                    Assert.AreEqual(testId, (string)itemAsJObject["id"]);
                    Assert.AreEqual("what?", (string)itemAsJObject["String"]);
                    return request;
                };

                StringIdType item = new StringIdType() { Id = testId, String = "what?" };
                await table.InsertAsync(item);

                Assert.AreEqual("an id", item.Id);
                Assert.AreEqual("Hey", item.String);
            }
        }

        [AsyncTestMethod]
        public async Task InsertAsyncWithStringIdTypeAndNullIdItem()
        {
            TestHttpHandler hijack = new TestHttpHandler();
            hijack.SetResponseContent("{\"id\":\"an id\",\"String\":\"Hey\"}");
            IMobileServiceClient service = new MobileServiceClient(MobileAppUriValidator.DummyMobileApp, hijack);

            IMobileServiceTable<StringIdType> table = service.GetTable<StringIdType>();

            hijack.OnSendingRequest = async request =>
            {
                string requestContent = await request.Content.ReadAsStringAsync();
                JObject itemAsJObject = JObject.Parse(requestContent);
                Assert.AreEqual(null, (string)itemAsJObject["id"]);
                Assert.AreEqual("what?", (string)itemAsJObject["String"]);
                return request;
            };

            StringIdType item = new StringIdType() { Id = null, String = "what?" };
            await table.InsertAsync(item);

            Assert.AreEqual("an id", item.Id);
            Assert.AreEqual("Hey", item.String);
        }

        [AsyncTestMethod]
        public async Task InsertAsyncWithStringIdTypeAndInvalidStringIdParameter()
        {
            string[] testIdData = IdTestData.InvalidStringIds;

            foreach (string testId in testIdData)
            {
                TestHttpHandler hijack = new TestHttpHandler();
                hijack.SetResponseContent("{\"id\":\"" + testId + "\",\"String\":\"Hey\"}");
                IMobileServiceClient service = new MobileServiceClient(MobileAppUriValidator.DummyMobileApp, hijack);

                IMobileServiceTable<StringIdType> table = service.GetTable<StringIdType>();
                Exception exception = null;
                try
                {
                    StringIdType item = new StringIdType() { Id = testId, String = "what?" };
                    await table.UpdateAsync(item);
                }
                catch (Exception e)
                {
                    exception = e;
                }

                Assert.IsNotNull(exception);
                Assert.IsTrue(exception.Message.Contains("An id must not contain any control characters or the characters") ||
                              exception.Message.Contains("is longer than the max string id length of 255 characters"));
            }
        }

        [AsyncTestMethod]
        public async Task InsertAsyncWithStringIdAndList_DoesNotDuplicateList()
        {
            TestHttpHandler hijack = new TestHttpHandler();
            hijack.SetResponseContent("{\"id\":\"an id\",\"Values\":[\"goodbye\",\"universe\"]}");
            IMobileServiceClient service = new MobileServiceClient(MobileAppUriValidator.DummyMobileApp, hijack);

            IMobileServiceTable<TypeWithArray> table = service.GetTable<TypeWithArray>();
            var item = new TypeWithArray()
            {
                Id = "an id",
                Values = new List<string> {
                    "hello", "world"
                }
            };

            await table.InsertAsync(item);

            Assert.AreEqual("an id", item.Id);
            Assert.AreEqual(item.Values.Count, 2);
            Assert.AreEqual(item.Values[0], "goodbye");
            Assert.AreEqual(item.Values[1], "universe");
        }

        [AsyncTestMethod]
        public async Task InsertAsyncWithIntIdTypeAndIntIdResponseContent()
        {
            long[] testIdData = IdTestData.ValidIntIds.Concat(
                                IdTestData.InvalidIntIds).ToArray();

            foreach (long testId in testIdData)
            {
                TestHttpHandler hijack = new TestHttpHandler();
                hijack.SetResponseContent("{\"id\":" + testId + ",\"String\":\"Hey\"}");
                IMobileServiceClient service = new MobileServiceClient(MobileAppUriValidator.DummyMobileApp, hijack);

                IMobileServiceTable<LongIdType> table = service.GetTable<LongIdType>();

                LongIdType item = new LongIdType() { String = "what?" };
                await table.InsertAsync(item);

                Assert.AreEqual(testId, item.Id);
                Assert.AreEqual("Hey", item.String);
            }
        }

        [AsyncTestMethod]
        public async Task InsertAsyncWithIntIdTypeParseableIdResponseContent()
        {
            object[] testIdData = IdTestData.NonStringNonIntValidJsonIds;

            foreach (object testId in testIdData)
            {
                TestHttpHandler hijack = new TestHttpHandler();
                hijack.SetResponseContent("{\"id\":" + testId.ToString().ToLower() + ",\"String\":\"Hey\"}");
                IMobileServiceClient service = new MobileServiceClient(MobileAppUriValidator.DummyMobileApp, hijack);

                IMobileServiceTable<LongIdType> table = service.GetTable<LongIdType>();

                LongIdType item = new LongIdType() { String = "what?" };
                await table.InsertAsync(item);

                long expectedId = Convert.ToInt64(testId);
                Assert.AreEqual(expectedId, item.Id);
                Assert.AreEqual("Hey", item.String);
            }
        }

        [AsyncTestMethod]
        public async Task InsertAsyncWithIntIdTypeAndNullIdResponseContent()
        {
            TestHttpHandler hijack = new TestHttpHandler();
            hijack.SetResponseContent("{\"id\":null,\"String\":\"Hey\"}");
            IMobileServiceClient service = new MobileServiceClient(MobileAppUriValidator.DummyMobileApp, hijack);

            IMobileServiceTable<LongIdType> table = service.GetTable<LongIdType>();

            LongIdType item = new LongIdType() { String = "what?" };
            await table.InsertAsync(item);

            Assert.AreEqual(0L, item.Id);
            Assert.AreEqual("Hey", item.String);
        }

        [AsyncTestMethod]
        public async Task InsertAsyncWithIntIdTypeAndNoIdResponseContent()
        {
            TestHttpHandler hijack = new TestHttpHandler();
            hijack.SetResponseContent("{\"String\":\"Hey\"}");
            IMobileServiceClient service = new MobileServiceClient(MobileAppUriValidator.DummyMobileApp, hijack);

            IMobileServiceTable<LongIdType> table = service.GetTable<LongIdType>();

            LongIdType item = new LongIdType() { String = "what?" };
            await table.InsertAsync(item);

            Assert.AreEqual(0L, item.Id);
            Assert.AreEqual("Hey", item.String);
        }

        [AsyncTestMethod]
        public async Task InsertAsyncWithIntIdTypeAndStringIdResponseContent()
        {
            TestHttpHandler hijack = new TestHttpHandler();
            hijack.SetResponseContent("{\"id\":\"an id\",\"String\":\"Hey\"}");
            IMobileServiceClient service = new MobileServiceClient(MobileAppUriValidator.DummyMobileApp, hijack);

            IMobileServiceTable<LongIdType> table = service.GetTable<LongIdType>();

            Exception exception = null;
            try
            {
                LongIdType item = new LongIdType() { String = "what?" };
                await table.InsertAsync(item);
            }
            catch (Exception e)
            {
                exception = e;
            }

            Assert.IsNotNull(exception);
            Assert.IsTrue(exception.Message.Contains("Error converting value"));
        }

        [AsyncTestMethod]
        public async Task InsertAsyncWithIntIdTypeAndIntIdItem()
        {
            long[] testIdData = IdTestData.ValidIntIds;

            foreach (long testId in testIdData)
            {
                TestHttpHandler hijack = new TestHttpHandler();
                hijack.SetResponseContent("{\"id\":" + testId + ",\"String\":\"Hey\"}");
                IMobileServiceClient service = new MobileServiceClient(MobileAppUriValidator.DummyMobileApp, hijack);

                IMobileServiceTable<LongIdType> table = service.GetTable<LongIdType>();

                Exception exception = null;
                try
                {
                    LongIdType item = new LongIdType() { Id = testId, String = "what?" };
                    await table.InsertAsync(item);
                }
                catch (Exception e)
                {
                    exception = e;
                }

                Assert.IsNotNull(exception);
                Assert.IsTrue(exception.Message.Contains("Cannot insert if the id member is already set.") ||
                              exception.Message.Contains("for member id is outside the valid range for numeric columns"));
            }
        }

        [AsyncTestMethod]
        public async Task InsertAsyncWithIntIdTypeAndZeroIdItem()
        {
            TestHttpHandler hijack = new TestHttpHandler();
            hijack.SetResponseContent("{\"id\":10,\"String\":\"Hey\"}");
            IMobileServiceClient service = new MobileServiceClient(MobileAppUriValidator.DummyMobileApp, hijack);

            IMobileServiceTable<LongIdType> table = service.GetTable<LongIdType>();
            LongIdType item = new LongIdType() { Id = 0, String = "what?" };
            await table.InsertAsync(item);

            Assert.AreEqual(10L, item.Id);
            Assert.AreEqual("Hey", item.String);
        }

        [AsyncTestMethod]
        public async Task InsertAsyncWithIntIdTypeAndInvalidIntIdParameter()
        {
            long[] testIdData = IdTestData.InvalidIntIds;

            foreach (long testId in testIdData)
            {
                TestHttpHandler hijack = new TestHttpHandler();
                hijack.SetResponseContent("{\"id\":\"" + testId + "\",\"String\":\"Hey\"}");
                IMobileServiceClient service = new MobileServiceClient(MobileAppUriValidator.DummyMobileApp, hijack);

                IMobileServiceTable<LongIdType> table = service.GetTable<LongIdType>();
                Exception exception = null;
                try
                {
                    LongIdType item = new LongIdType() { Id = testId, String = "what?" };
                    await table.InsertAsync(item);
                }
                catch (Exception e)
                {
                    exception = e;
                }

                Assert.IsNotNull(exception);
                Assert.IsTrue(exception.Message.Contains(" is not a positive integer value") ||
                              exception.Message.Contains("for member id is outside the valid range for numeric columns"));
            }
        }

        [AsyncTestMethod]
        public async Task InsertAsyncGenericWithUserParameters()
        {
            var userDefinedParameters = new Dictionary<string, string>() { { "state", "CA" } };

            TestHttpHandler hijack = new TestHttpHandler();
            IMobileServiceClient service = new MobileServiceClient(MobileAppUriValidator.DummyMobileApp, hijack);
            IMobileServiceTable<StringType> table = service.GetTable<StringType>();

            StringType obj = new StringType();
            obj.String = "new";

            hijack.SetResponseContent("{\"id\":12,\"value\":\"new\"}");
            await table.InsertAsync(obj, userDefinedParameters);

            Assert.AreEqual(12, obj.Id);
            Assert.Contains(hijack.Request.RequestUri.ToString(), "StringType");
            Assert.Contains(hijack.Request.RequestUri.Query, "state=CA");
        }

        [AsyncTestMethod]
        public async Task UpdateAsyncWithStringIdTypeAndStringIdResponseContent()
        {
            string[] testIdData = IdTestData.ValidStringIds.Concat(
                                  IdTestData.EmptyStringIds).Concat(
                                  IdTestData.InvalidStringIds).ToArray();

            foreach (string testId in testIdData)
            {
                TestHttpHandler hijack = new TestHttpHandler();

                // Make the testId JSON safe
                string jsonTestId = testId.Replace("\\", "\\\\").Replace("\"", "\\\"");

                hijack.SetResponseContent("{\"id\":\"" + jsonTestId + "\",\"String\":\"Hey\"}");
                IMobileServiceClient service = new MobileServiceClient(MobileAppUriValidator.DummyMobileApp, hijack);

                IMobileServiceTable<StringIdType> table = service.GetTable<StringIdType>();

                StringIdType item = new StringIdType() { Id = "an id", String = "what?" };
                await table.UpdateAsync(item);

                Assert.AreEqual(testId, item.Id);
                Assert.AreEqual("Hey", item.String);
            }
        }

        [AsyncTestMethod]
        public async Task UpdateAsyncWithStringIdTypeAndNonStringIdResponseContent()
        {
            object[] testIdData = IdTestData.ValidIntIds.Concat(
                                  IdTestData.InvalidIntIds).Cast<object>().Concat(
                                  IdTestData.NonStringNonIntValidJsonIds).ToArray();

            foreach (object testId in testIdData)
            {
                string stringTestId = testId.ToString().ToLower();

                TestHttpHandler hijack = new TestHttpHandler();

                hijack.SetResponseContent("{\"id\":" + stringTestId.ToLower() + ",\"String\":\"Hey\"}");
                IMobileServiceClient service = new MobileServiceClient(MobileAppUriValidator.DummyMobileApp, hijack);

                IMobileServiceTable<StringIdType> table = service.GetTable<StringIdType>();

                StringIdType item = new StringIdType() { Id = "an id", String = "what?" };
                await table.UpdateAsync(item);

                Assert.AreEqual(testId.ToString(), item.Id);
                Assert.AreEqual("Hey", item.String);
            }
        }

        [AsyncTestMethod]
        public async Task UpdateAsyncWithStringIdTypeAndNullIdResponseContent()
        {
            TestHttpHandler hijack = new TestHttpHandler();
            hijack.SetResponseContent("{\"id\":null,\"String\":\"Hey\"}");
            IMobileServiceClient service = new MobileServiceClient(MobileAppUriValidator.DummyMobileApp, hijack);

            IMobileServiceTable<StringIdType> table = service.GetTable<StringIdType>();

            StringIdType item = new StringIdType() { Id = "an id", String = "what?" };
            await table.UpdateAsync(item);

            Assert.AreEqual("an id", item.Id);
            Assert.AreEqual("Hey", item.String);
        }

        [AsyncTestMethod]
        public async Task UpdateAsyncWithStringIdTypeAndNoIdResponseContent()
        {
            TestHttpHandler hijack = new TestHttpHandler();
            hijack.SetResponseContent("{\"String\":\"Hey\"}");
            IMobileServiceClient service = new MobileServiceClient(MobileAppUriValidator.DummyMobileApp, hijack);

            IMobileServiceTable<StringIdType> table = service.GetTable<StringIdType>();

            StringIdType item = new StringIdType() { Id = "an id", String = "what?" };
            await table.UpdateAsync(item);

            Assert.AreEqual("an id", item.Id);
            Assert.AreEqual("Hey", item.String);
        }

        [AsyncTestMethod]
        public async Task UpdateAsyncWithStringIdTypeAndStringIdItem()
        {
            string[] testIdData = IdTestData.ValidStringIds.ToArray();

            foreach (string testId in testIdData)
            {
                TestHttpHandler hijack = new TestHttpHandler();
                hijack.SetResponseContent("{\"id\":\"" + testId + "\",\"String\":\"Hey\"}");
                IMobileServiceClient service = new MobileServiceClient(MobileAppUriValidator.DummyMobileApp, hijack);
                MobileAppUriValidator mobileAppUriValidator = new MobileAppUriValidator(service);

                IMobileServiceTable<StringIdType> table = service.GetTable<StringIdType>();

                hijack.OnSendingRequest = async request =>
                {
                    string requestContent = await request.Content.ReadAsStringAsync();
                    JObject itemAsJObject = JObject.Parse(requestContent);
                    Assert.AreEqual(testId, (string)itemAsJObject["id"]);
                    Assert.AreEqual("what?", (string)itemAsJObject["String"]);
                    string idForUri = Uri.EscapeDataString(testId);
                    Uri expectedUri = new Uri(string.Format(mobileAppUriValidator.GetTableUri("StringIdType/{0}"), idForUri));
                    Assert.AreEqual(request.RequestUri.AbsoluteUri, expectedUri.AbsoluteUri);
                    return request;
                };

                StringIdType item = new StringIdType() { Id = testId, String = "what?" };
                await table.UpdateAsync(item);

                Assert.AreEqual(testId, item.Id);
                Assert.AreEqual("Hey", item.String);
            }
        }

        [AsyncTestMethod]
        public async Task UpdateAsyncWithStringIdTypeAndEmptyStringIdItem()
        {
            string[] testIdData = IdTestData.EmptyStringIds;

            foreach (string testId in testIdData)
            {
                TestHttpHandler hijack = new TestHttpHandler();
                hijack.SetResponseContent("{\"id\":\"an id\",\"String\":\"Hey\"}");
                IMobileServiceClient service = new MobileServiceClient(MobileAppUriValidator.DummyMobileApp, hijack);

                IMobileServiceTable<StringIdType> table = service.GetTable<StringIdType>();
                Exception exception = null;
                try
                {
                    StringIdType item = new StringIdType() { Id = testId, String = "what?" };
                    await table.UpdateAsync(item);
                }
                catch (Exception e)
                {
                    exception = e;
                }

                Assert.IsNotNull(exception);
                Assert.IsTrue(exception.Message.Contains("The id can not be null or an empty string."));
            }
        }

        [AsyncTestMethod]
        public async Task UpdateAsyncWithStringIdTypeAndNullIdItem()
        {
            TestHttpHandler hijack = new TestHttpHandler();
            hijack.SetResponseContent("{\"id\":\"an id\",\"String\":\"Hey\"}");
            IMobileServiceClient service = new MobileServiceClient(MobileAppUriValidator.DummyMobileApp, hijack);

            IMobileServiceTable<StringIdType> table = service.GetTable<StringIdType>();

            Exception exception = null;
            try
            {
                StringIdType item = new StringIdType() { Id = null, String = "what?" };
                await table.UpdateAsync(item);
            }
            catch (Exception e)
            {
                exception = e;
            }

            Assert.IsNotNull(exception);
            Assert.IsTrue(exception.Message.Contains("Expected id member not found."));
        }

        [AsyncTestMethod]
        public async Task UpdateAsyncWithStringIdTypeAndInvalidStringIdParameter()
        {
            string[] testIdData = IdTestData.InvalidStringIds;

            foreach (string testId in testIdData)
            {
                TestHttpHandler hijack = new TestHttpHandler();
                hijack.SetResponseContent("{\"id\":\"" + testId + "\",\"String\":\"Hey\"}");
                IMobileServiceClient service = new MobileServiceClient(MobileAppUriValidator.DummyMobileApp, hijack);

                IMobileServiceTable<StringIdType> table = service.GetTable<StringIdType>();
                Exception exception = null;
                try
                {
                    StringIdType item = new StringIdType() { Id = testId, String = "what?" };
                    await table.UpdateAsync(item);
                }
                catch (Exception e)
                {
                    exception = e;
                }

                Assert.IsNotNull(exception);
                Assert.IsTrue(exception.Message.Contains("An id must not contain any control characters or the characters") ||
                              exception.Message.Contains("is longer than the max string id length of 255 characters"));
            }
        }

        [AsyncTestMethod]
        public async Task UpdateAsyncWithIntIdTypeAndIntIdResponseContent()
        {
            long[] testIdData = IdTestData.ValidIntIds.Concat(
                                IdTestData.InvalidIntIds).ToArray();

            foreach (long testId in testIdData)
            {
                TestHttpHandler hijack = new TestHttpHandler();
                hijack.SetResponseContent("{\"id\":" + testId + ",\"String\":\"Hey\"}");
                IMobileServiceClient service = new MobileServiceClient(MobileAppUriValidator.DummyMobileApp, hijack);

                IMobileServiceTable<LongIdType> table = service.GetTable<LongIdType>();

                LongIdType item = new LongIdType() { Id = 12, String = "what?" };
                await table.UpdateAsync(item);

                Assert.AreEqual(testId, item.Id);
                Assert.AreEqual("Hey", item.String);
            }
        }

        [AsyncTestMethod]
        public async Task UpdateAsyncWithIntIdTypeParseableIdResponseContent()
        {
            object[] testIdData = IdTestData.NonStringNonIntValidJsonIds;

            foreach (object testId in testIdData)
            {
                TestHttpHandler hijack = new TestHttpHandler();
                hijack.SetResponseContent("{\"id\":" + testId.ToString().ToLower() + ",\"String\":\"Hey\"}");
                IMobileServiceClient service = new MobileServiceClient(MobileAppUriValidator.DummyMobileApp, hijack);

                IMobileServiceTable<LongIdType> table = service.GetTable<LongIdType>();

                LongIdType item = new LongIdType() { Id = 12, String = "what?" };
                await table.UpdateAsync(item);

                long expectedId = Convert.ToInt64(testId);
                if (expectedId == 0L)
                {
                    expectedId = 12;
                }

                Assert.AreEqual(expectedId, item.Id);
                Assert.AreEqual("Hey", item.String);
            }
        }

        [AsyncTestMethod]
        public async Task UpdateAsyncWithIntIdTypeAndNullIdResponseContent()
        {
            TestHttpHandler hijack = new TestHttpHandler();
            hijack.SetResponseContent("{\"id\":null,\"String\":\"Hey\"}");
            IMobileServiceClient service = new MobileServiceClient(MobileAppUriValidator.DummyMobileApp, hijack);

            IMobileServiceTable<LongIdType> table = service.GetTable<LongIdType>();

            LongIdType item = new LongIdType() { Id = 12, String = "what?" };
            await table.UpdateAsync(item);

            Assert.AreEqual(12L, item.Id);
            Assert.AreEqual("Hey", item.String);
        }

        [AsyncTestMethod]
        public async Task UpdateAsyncWithIntIdTypeAndNoIdResponseContent()
        {
            TestHttpHandler hijack = new TestHttpHandler();
            hijack.SetResponseContent("{\"String\":\"Hey\"}");
            IMobileServiceClient service = new MobileServiceClient(MobileAppUriValidator.DummyMobileApp, hijack);

            IMobileServiceTable<LongIdType> table = service.GetTable<LongIdType>();

            LongIdType item = new LongIdType() { Id = 12, String = "what?" };
            await table.UpdateAsync(item);

            Assert.AreEqual(12L, item.Id);
            Assert.AreEqual("Hey", item.String);
        }

        [AsyncTestMethod]
        public async Task UpdateAsyncWithIntIdTypeAndStringIdResponseContent()
        {
            TestHttpHandler hijack = new TestHttpHandler();
            hijack.SetResponseContent("{\"id\":\"an id\",\"String\":\"Hey\"}");
            IMobileServiceClient service = new MobileServiceClient(MobileAppUriValidator.DummyMobileApp, hijack);

            IMobileServiceTable<LongIdType> table = service.GetTable<LongIdType>();

            Exception exception = null;
            try
            {
                LongIdType item = new LongIdType() { Id = 12, String = "what?" };
                await table.UpdateAsync(item);
            }
            catch (Exception e)
            {
                exception = e;
            }

            Assert.IsNotNull(exception);
            Assert.IsTrue(exception.Message.Contains("Error converting value"));
        }

        [AsyncTestMethod]
        public async Task UpdateAsyncWithIntIdTypeAndIntIdItem()
        {
            long[] testIdData = IdTestData.ValidIntIds
                                          .Where(id => id != long.MaxValue) // Max value fails for serialization reasons; not because of id constraints
                                          .ToArray();

            foreach (long testId in testIdData)
            {
                TestHttpHandler hijack = new TestHttpHandler();
                hijack.SetResponseContent("{\"id\":" + testId + ",\"String\":\"Hey\"}");
                IMobileServiceClient service = new MobileServiceClient(MobileAppUriValidator.DummyMobileApp, hijack);

                IMobileServiceTable<LongIdType> table = service.GetTable<LongIdType>();
                LongIdType item = new LongIdType() { Id = testId, String = "what?" };
                await table.UpdateAsync(item);

                Assert.AreEqual(testId, item.Id);
                Assert.AreEqual("Hey", item.String);
            }
        }

        [AsyncTestMethod]
        public async Task UpdateAsyncWithIntIdTypeAndZeroIdItem()
        {
            TestHttpHandler hijack = new TestHttpHandler();
            hijack.SetResponseContent("{\"id\":10,\"String\":\"Hey\"}");
            IMobileServiceClient service = new MobileServiceClient(MobileAppUriValidator.DummyMobileApp, hijack);

            IMobileServiceTable<LongIdType> table = service.GetTable<LongIdType>();
            Exception exception = null;
            try
            {
                LongIdType item = new LongIdType() { Id = 0, String = "what?" };
                await table.UpdateAsync(item);
            }
            catch (Exception e)
            {
                exception = e;
            }

            Assert.IsNotNull(exception);
            Assert.IsTrue(exception.Message.Contains("Expected id member not found."));
        }

        [AsyncTestMethod]
        public async Task UpdateAsyncWithIntIdTypeAndInvalidIntIdParameter()
        {
            long[] testIdData = IdTestData.InvalidIntIds;

            foreach (long testId in testIdData)
            {
                TestHttpHandler hijack = new TestHttpHandler();
                hijack.SetResponseContent("{\"id\":\"" + testId + "\",\"String\":\"Hey\"}");
                IMobileServiceClient service = new MobileServiceClient(MobileAppUriValidator.DummyMobileApp, hijack);

                IMobileServiceTable<LongIdType> table = service.GetTable<LongIdType>();
                Exception exception = null;
                try
                {
                    LongIdType item = new LongIdType() { Id = testId, String = "what?" };
                    await table.UpdateAsync(item);
                }
                catch (Exception e)
                {
                    exception = e;
                }

                Assert.IsNotNull(exception);
                Assert.IsTrue(exception.Message.Contains(" is not a positive integer value") ||
                              exception.Message.Contains("for member id is outside the valid range for numeric columns"));
            }
        }

        [AsyncTestMethod]
        public async Task UpdateAsyncGenericWithUserParameters()
        {
            var userDefinedParameters = new Dictionary<string, string>() { { "state", "FL" } };

            TestHttpHandler hijack = new TestHttpHandler();
            IMobileServiceClient service = new MobileServiceClient(MobileAppUriValidator.DummyMobileApp, hijack);
            IMobileServiceTable<StringType> table = service.GetTable<StringType>();

            StringType obj = new StringType();
            obj.Id = 12;
            obj.String = "new";

            hijack.SetResponseContent("{\"Id\":12,\"String\":\"new1\"}");

            await table.UpdateAsync(obj, userDefinedParameters);

            Assert.AreEqual("new1", obj.String);
            Assert.Contains(hijack.Request.RequestUri.ToString(), "StringType");
            Assert.Contains(hijack.Request.RequestUri.Query, "state=FL");
        }

        [AsyncTestMethod]
        public async Task DeleteAsyncWithStringIdTypeAndStringIdItem()
        {
            string[] testIdData = IdTestData.ValidStringIds;

            foreach (string testId in testIdData)
            {
                TestHttpHandler hijack = new TestHttpHandler();
                hijack.SetResponseContent("{\"id\":\"" + testId + "\",\"String\":\"Hey\"}");
                IMobileServiceClient service = new MobileServiceClient(MobileAppUriValidator.DummyMobileApp, hijack);
                MobileAppUriValidator mobileAppUriValidator = new MobileAppUriValidator(service);

                IMobileServiceTable<StringIdType> table = service.GetTable<StringIdType>();

                hijack.OnSendingRequest = request =>
                {
                    Assert.IsNull(request.Content);
                    string idForUri = Uri.EscapeDataString(testId);
                    Uri expectedUri = new Uri(string.Format(mobileAppUriValidator.GetTableUri("StringIdType/{0}"), idForUri));
                    Assert.AreEqual(request.RequestUri.AbsoluteUri, expectedUri.AbsoluteUri);
                    return new TaskFactory<HttpRequestMessage>().StartNew(() => request);
                };

                StringIdType item = new StringIdType() { Id = testId, String = "what?" };
                await table.DeleteAsync(item);

                Assert.AreEqual(null, item.Id);
                Assert.AreEqual("what?", item.String);
            }
        }

        [AsyncTestMethod]
        public async Task DeleteAsyncWithStringIdTypeAndEmptyStringIdItem()
        {
            string[] testIdData = IdTestData.EmptyStringIds;

            foreach (string testId in testIdData)
            {
                TestHttpHandler hijack = new TestHttpHandler();
                hijack.SetResponseContent("{\"id\":\"an id\",\"String\":\"Hey\"}");
                IMobileServiceClient service = new MobileServiceClient(MobileAppUriValidator.DummyMobileApp, hijack);

                IMobileServiceTable<StringIdType> table = service.GetTable<StringIdType>();
                Exception exception = null;
                try
                {
                    StringIdType item = new StringIdType() { Id = testId, String = "what?" };
                    await table.DeleteAsync(item);
                }
                catch (Exception e)
                {
                    exception = e;
                }

                Assert.IsNotNull(exception);
                Assert.IsTrue(exception.Message.Contains("The id can not be null or an empty string."));
            }
        }

        [AsyncTestMethod]
        public async Task DeleteAsyncWithStringIdTypeAndNullIdItem()
        {
            TestHttpHandler hijack = new TestHttpHandler();
            hijack.SetResponseContent("{\"id\":\"an id\",\"String\":\"Hey\"}");
            IMobileServiceClient service = new MobileServiceClient(MobileAppUriValidator.DummyMobileApp, hijack);

            IMobileServiceTable<StringIdType> table = service.GetTable<StringIdType>();

            Exception exception = null;
            try
            {
                StringIdType item = new StringIdType() { Id = null, String = "what?" };
                await table.DeleteAsync(item);
            }
            catch (Exception e)
            {
                exception = e;
            }

            Assert.IsNotNull(exception);
            Assert.IsTrue(exception.Message.Contains("Expected id member not found."));
        }

        [AsyncTestMethod]
        public async Task DeleteAsyncWithStringIdTypeAndInvalidStringIdParameter()
        {
            string[] testIdData = IdTestData.InvalidStringIds;

            foreach (string testId in testIdData)
            {
                TestHttpHandler hijack = new TestHttpHandler();
                hijack.SetResponseContent("{\"id\":\"" + testId + "\",\"String\":\"Hey\"}");
                IMobileServiceClient service = new MobileServiceClient(MobileAppUriValidator.DummyMobileApp, hijack);

                IMobileServiceTable<StringIdType> table = service.GetTable<StringIdType>();
                Exception exception = null;
                try
                {
                    StringIdType item = new StringIdType() { Id = testId, String = "what?" };
                    await table.DeleteAsync(item);
                }
                catch (Exception e)
                {
                    exception = e;
                }

                Assert.IsNotNull(exception);
                Assert.IsTrue(exception.Message.Contains("An id must not contain any control characters or the characters") ||
                              exception.Message.Contains("is longer than the max string id length of 255 characters"));
            }
        }

        [AsyncTestMethod]
        public async Task DeleteAsyncWithIntIdTypeAndIntIdItem()
        {
            long[] testIdData = IdTestData.ValidIntIds
                                          .Where(id => id != long.MaxValue) // Max value fails for serialization reasons; not because of id constraints
                                          .ToArray();

            foreach (long testId in testIdData)
            {
                TestHttpHandler hijack = new TestHttpHandler();
                hijack.SetResponseContent("{\"id\":" + testId + ",\"String\":\"Hey\"}");
                IMobileServiceClient service = new MobileServiceClient(MobileAppUriValidator.DummyMobileApp, hijack);

                IMobileServiceTable<LongIdType> table = service.GetTable<LongIdType>();
                LongIdType item = new LongIdType() { Id = testId, String = "what?" };
                await table.DeleteAsync(item);

                Assert.AreEqual(0L, item.Id);
                Assert.AreEqual("what?", item.String);
            }
        }

        [AsyncTestMethod]
        public async Task DeleteAsyncWithIntIdTypeAndZeroIdItem()
        {
            TestHttpHandler hijack = new TestHttpHandler();
            hijack.SetResponseContent("{\"id\":10,\"String\":\"Hey\"}");
            IMobileServiceClient service = new MobileServiceClient(MobileAppUriValidator.DummyMobileApp, hijack);

            IMobileServiceTable<LongIdType> table = service.GetTable<LongIdType>();
            Exception exception = null;
            try
            {
                LongIdType item = new LongIdType() { Id = 0, String = "what?" };
                await table.DeleteAsync(item);
            }
            catch (Exception e)
            {
                exception = e;
            }

            Assert.IsNotNull(exception);
            Assert.IsTrue(exception.Message.Contains("Expected id member not found."));
        }

        [AsyncTestMethod]
        public async Task DeleteAsyncWithIntIdTypeAndInvalidIntIdParameter()
        {
            long[] testIdData = IdTestData.InvalidIntIds;

            foreach (long testId in testIdData)
            {
                TestHttpHandler hijack = new TestHttpHandler();
                hijack.SetResponseContent("{\"id\":\"" + testId + "\",\"String\":\"Hey\"}");
                IMobileServiceClient service = new MobileServiceClient(MobileAppUriValidator.DummyMobileApp, hijack);

                IMobileServiceTable<LongIdType> table = service.GetTable<LongIdType>();
                Exception exception = null;
                try
                {
                    LongIdType item = new LongIdType() { Id = testId, String = "what?" };
                    await table.DeleteAsync(item);
                }
                catch (Exception e)
                {
                    exception = e;
                }

                Assert.IsNotNull(exception);
                Assert.IsTrue(exception.Message.Contains(" is not a positive integer value") ||
                              exception.Message.Contains("for member id is outside the valid range for numeric columns"));
            }
        }

        [AsyncTestMethod]
        public async Task DeleteAsyncWithUserParameters()
        {
            var userDefinedParameters = new Dictionary<string, string>() { { "state", "WY" } };

            TestHttpHandler hijack = new TestHttpHandler();
            IMobileServiceClient service = new MobileServiceClient(MobileAppUriValidator.DummyMobileApp, hijack);
            IMobileServiceTable<StringType> table = service.GetTable<StringType>();

            StringType obj = new StringType();
            obj.Id = 12;
            obj.String = "new";

            await table.DeleteAsync(obj, userDefinedParameters);

            Assert.AreEqual(0, obj.Id);
            Assert.Contains(hijack.Request.RequestUri.ToString(), "StringType");
            Assert.IsNull(hijack.Request.Content);
            Assert.Contains(hijack.Request.RequestUri.Query, "state=WY");
        }

        [AsyncTestMethod]
        public async Task UndeleteAsync()
        {
            TestHttpHandler hijack = new TestHttpHandler();

            hijack.SetResponseContent("{\"id\":\"an id\",\"String\":\"Hey\"}");
            hijack.OnSendingRequest = req =>
            {
                Assert.AreEqual(req.Method, HttpMethod.Post);
                // only id and version should be sent
                Assert.IsNull(req.Content);
                Assert.AreEqual(req.Headers.IfMatch.First().Tag, "\"abc\"");
                return Task.FromResult(req);
            };
            IMobileServiceClient service = new MobileServiceClient(MobileAppUriValidator.DummyMobileApp, hijack);

            IMobileServiceTable<ToDoWithSystemPropertiesType> table = service.GetTable<ToDoWithSystemPropertiesType>();

            var obj = new ToDoWithSystemPropertiesType();
            obj.Id = "an id";
            obj.String = "new";
            obj.Version = "abc";

            await table.UndeleteAsync(obj, null);

            Assert.AreEqual("an id", obj.Id);
            Assert.AreEqual("Hey", obj.String);
        }

        [TestMethod]
        public void CreateQueryGeneric()
        {
            IMobileServiceClient service = new MobileServiceClient(MobileAppUriValidator.DummyMobileApp);
            IMobileServiceTable<StringType> table = service.GetTable<StringType>();

            IMobileServiceTableQuery<StringType> query = table.CreateQuery();

            Assert.IsNotNull(query);
        }

        [AsyncTestMethod]
        public async Task IncludeDeleted()
        {
            TestHttpHandler hijack = new TestHttpHandler();
            hijack.SetResponseContent("[{\"id\":12,\"String\":\"Hey\"}]");
            IMobileServiceClient service = new MobileServiceClient(MobileAppUriValidator.DummyMobileApp, hijack);

            IMobileServiceTable<StringType> table = service.GetTable<StringType>();

            List<StringType> people = await table.IncludeDeleted().ToListAsync();

            Assert.Contains(hijack.Request.RequestUri.ToString(), "StringType");
            Assert.Contains(hijack.Request.RequestUri.ToString(), "__includeDeleted=true");

            Assert.AreEqual(12, people[0].Id);
            Assert.AreEqual("Hey", people[0].String);
        }

        [AsyncTestMethod]
        public async Task IncludeTotalGenericList()
        {
            TestHttpHandler hijack = new TestHttpHandler();
            hijack.SetResponseContent("{\"results\":[{\"id\":12,\"String\":\"Hey\"}], \"count\":1}");
            IMobileServiceClient service = new MobileServiceClient(MobileAppUriValidator.DummyMobileApp, hijack);

            IMobileServiceTable<StringType> table = service.GetTable<StringType>();

            QueryResultList<StringType> people = (QueryResultList<StringType>)await table.IncludeTotalCount().ToListAsync();

            Assert.Contains(hijack.Request.RequestUri.ToString(), "StringType");
            Assert.Contains(hijack.Request.RequestUri.ToString(), "$inlinecount=allpages");

            Assert.AreEqual((long)1, people.TotalCount);
            Assert.AreEqual(12, people[0].Id);
            Assert.AreEqual("Hey", people[0].String);
        }

        [AsyncTestMethod]
        public async Task IncludeTotalGenericEnum()
        {
            TestHttpHandler hijack = new TestHttpHandler();
            hijack.SetResponseContent("{\"results\":[{\"id\":12,\"String\":\"Hey\"}], \"count\":1}");
            IMobileServiceClient service = new MobileServiceClient(MobileAppUriValidator.DummyMobileApp, hijack);

            IMobileServiceTable<StringType> table = service.GetTable<StringType>();

            QueryResultEnumerable<StringType> results = (QueryResultEnumerable<StringType>)await table.IncludeTotalCount().ToEnumerableAsync();
            StringType[] people = results.Cast<StringType>().ToArray();

            Assert.Contains(hijack.Request.RequestUri.ToString(), "StringType");
            Assert.Contains(hijack.Request.RequestUri.ToString(), "$inlinecount=allpages");

            Assert.AreEqual((long)1, results.TotalCount);
            Assert.AreEqual(12, people[0].Id);
            Assert.AreEqual("Hey", people[0].String);
        }

        [AsyncTestMethod]
        public async Task WithParametersAsyncGeneric()
        {
            var userDefinedParameters = new Dictionary<string, string>() { { "state", "WY" } };

            TestHttpHandler hijack = new TestHttpHandler();
            hijack.SetResponseContent("[{\"id\":12,\"String\":\"Hey\"}]");
            IMobileServiceClient service = new MobileServiceClient(MobileAppUriValidator.DummyMobileApp, hijack);

            IMobileServiceTable<StringType> table = service.GetTable<StringType>();
            List<StringType> people = await table.WithParameters(userDefinedParameters).ToListAsync();

            Assert.Contains(hijack.Request.RequestUri.ToString(), "StringType");
            Assert.Contains(hijack.Request.RequestUri.Query, "state=WY");

            Assert.AreEqual(1, people.Count);
            Assert.AreEqual(12, people[0].Id);
            Assert.AreEqual("Hey", people[0].String);
        }

        [AsyncTestMethod]
        public async Task WhereAsyncGeneric()
        {
            TestHttpHandler hijack = new TestHttpHandler();
            hijack.SetResponseContent("[{\"id\":12,\"String\":\"Hey\"}]");
            IMobileServiceClient service = new MobileServiceClient(MobileAppUriValidator.DummyMobileApp, hijack);

            IMobileServiceTable<StringType> table = service.GetTable<StringType>();
            List<StringType> people = await table.Where(p => p.Id == 12).ToListAsync();

            Assert.Contains(hijack.Request.RequestUri.ToString(), "StringType");
            Assert.Contains(hijack.Request.RequestUri.ToString(), "$filter=(id eq 12)");

            Assert.AreEqual(1, people.Count);
            Assert.AreEqual(12, people[0].Id);
            Assert.AreEqual("Hey", people[0].String);
        }

        [AsyncTestMethod]
        public async Task WhereAsyncWithStringIdGeneric()
        {
            TestHttpHandler hijack = new TestHttpHandler();
            hijack.SetResponseContent("[{\"id\":12,\"String\":\"Hey\"}]");
            IMobileServiceClient service = new MobileServiceClient(MobileAppUriValidator.DummyMobileApp, hijack);

            IMobileServiceTable<StringIdType> table = service.GetTable<StringIdType>();
            List<StringIdType> people = await table.Where(p => p.Id == "12").ToListAsync();

            Assert.Contains(hijack.Request.RequestUri.ToString(), "StringIdType");
            Assert.Contains(hijack.Request.RequestUri.ToString(), "$filter=(id eq '12')");

            Assert.AreEqual(1, people.Count);
            Assert.AreEqual("12", people[0].Id);
            Assert.AreEqual("Hey", people[0].String);
        }

        [AsyncTestMethod]
        public async Task SelectAsyncGeneric()
        {
            TestHttpHandler hijack = new TestHttpHandler();
            hijack.SetResponseContent("[{\"id\":12,\"String\":\"Hey\"}]");
            IMobileServiceClient service = new MobileServiceClient(MobileAppUriValidator.DummyMobileApp, hijack);

            IMobileServiceTable<StringType> table = service.GetTable<StringType>();
            StringType me = new StringType();
            me.Id = 10;
            me.String = "apple";

            List<string> people = await table.Select(p => p.String).ToListAsync();

            Assert.Contains(hijack.Request.RequestUri.ToString(), "StringType");

            Assert.AreEqual(1, people.Count);
            Assert.AreEqual("Hey", people[0]);
        }

        [AsyncTestMethod]
        public async Task OrderByAsyncGeneric()
        {
            TestHttpHandler hijack = new TestHttpHandler();
            hijack.SetResponseContent("[]");
            IMobileServiceClient service = new MobileServiceClient(MobileAppUriValidator.DummyMobileApp, hijack);

            IMobileServiceTable<StringType> table = service.GetTable<StringType>();
            List<StringType> people = await table.OrderBy(p => p.Id).ThenBy(p => p.String).ToListAsync();

            Assert.Contains(hijack.Request.RequestUri.ToString(), "StringType");
            Assert.Contains(hijack.Request.RequestUri.ToString(), "orderby=id,String");
        }

        [AsyncTestMethod]
        public async Task OrderByDoubleAsyncGeneric()
        {
            TestHttpHandler hijack = new TestHttpHandler();
            hijack.SetResponseContent("[]");
            IMobileServiceClient service = new MobileServiceClient(MobileAppUriValidator.DummyMobileApp, hijack);

            IMobileServiceTable<StringType> table = service.GetTable<StringType>();
            List<StringType> people = await table.OrderBy(p => p.Id).OrderBy(p => p.String).ToListAsync();

            Assert.Contains(hijack.Request.RequestUri.ToString(), "StringType");
            Assert.Contains(hijack.Request.RequestUri.ToString(), "orderby=String,id");
        }

        [AsyncTestMethod]
        public async Task OrderByDescAsyncGeneric()
        {
            TestHttpHandler hijack = new TestHttpHandler();
            hijack.SetResponseContent("[]");
            IMobileServiceClient service = new MobileServiceClient(MobileAppUriValidator.DummyMobileApp, hijack);

            IMobileServiceTable<StringType> table = service.GetTable<StringType>();
            List<StringType> people = await table.OrderByDescending(p => p.Id).ThenByDescending(p => p.String).ToListAsync();

            Assert.Contains(hijack.Request.RequestUri.ToString(), "StringType");
            Assert.Contains(hijack.Request.RequestUri.ToString(), "orderby=id desc,String desc");
        }

        [AsyncTestMethod]
        public async Task OrderByAscDescAsyncGeneric()
        {
            TestHttpHandler hijack = new TestHttpHandler();
            hijack.SetResponseContent("[]");
            IMobileServiceClient service = new MobileServiceClient(MobileAppUriValidator.DummyMobileApp, hijack);

            IMobileServiceTable<StringType> table = service.GetTable<StringType>();
            List<StringType> people = await table.OrderBy(p => p.Id).ThenByDescending(p => p.String).ToListAsync();

            Assert.Contains(hijack.Request.RequestUri.ToString(), "StringType");
            Assert.Contains(hijack.Request.RequestUri.ToString(), "orderby=id,String desc");
        }

        [AsyncTestMethod]
        public async Task SkipAndTakeAsyncGeneric()
        {
            TestHttpHandler hijack = new TestHttpHandler();
            hijack.SetResponseContent("[]");
            IMobileServiceClient service = new MobileServiceClient(MobileAppUriValidator.DummyMobileApp, hijack);

            IMobileServiceTable<StringType> table = service.GetTable<StringType>();
            List<StringType> people = await table.Skip(100).Take(10).ToListAsync();

            Assert.Contains(hijack.Request.RequestUri.ToString(), "StringType");
            Assert.Contains(hijack.Request.RequestUri.ToString(), "$skip=100");
            Assert.Contains(hijack.Request.RequestUri.ToString(), "$top=10");
        }

        [AsyncTestMethod]
        public async Task InsertAsyncStringIdSystemPropertiesRemovedFromRequest()
        {
            TestHttpHandler hijack = new TestHttpHandler();
            hijack.SetResponseContent("{\"id\":\"an id\"}");
            IMobileServiceClient service = new MobileServiceClient(MobileAppUriValidator.DummyMobileApp, hijack);

            IMobileServiceTable<CreatedAtType> createdAtTable = service.GetTable<CreatedAtType>();

            hijack.OnSendingRequest = async (request) =>
            {
                string content = await request.Content.ReadAsStringAsync();
                JObject obj = JToken.Parse(content) as JObject;
                Assert.IsTrue(obj.Properties().Where(p => p.Name == "id").Any());
                Assert.IsFalse(obj.Properties().Where(p => p.Name.Contains("created")).Any());
                return request;
            };

            await createdAtTable.InsertAsync(new CreatedAtType() { CreatedAt = new DateTime(2012, 1, 8), Id = "an id" });

            hijack.SetResponseContent("{\"id\":\"an id\"}");

            IMobileServiceTable<NamedSystemPropertiesType> namedCreatedAtTable = service.GetTable<NamedSystemPropertiesType>();

            hijack.OnSendingRequest = async (request) =>
            {
                string content = await request.Content.ReadAsStringAsync();
                JObject obj = JToken.Parse(content) as JObject;
                Assert.IsTrue(obj.Properties().Where(p => p.Name == "id").Any());
                Assert.IsFalse(obj.Properties().Where(p => p.Name.Contains("createdAt")).Any());
                return request;
            };

            await namedCreatedAtTable.InsertAsync(new NamedSystemPropertiesType() { createdAt = new DateTime(2012, 1, 8), Id = "an id" });

            hijack.SetResponseContent("{\"id\":\"an id\"}");

            IMobileServiceTable<UpdatedAtType> updatedAtTable = service.GetTable<UpdatedAtType>();

            hijack.OnSendingRequest = async (request) =>
            {
                string content = await request.Content.ReadAsStringAsync();
                JObject obj = JToken.Parse(content) as JObject;
                Assert.IsTrue(obj.Properties().Where(p => p.Name == "id").Any());
                Assert.IsFalse(obj.Properties().Where(p => p.Name.Contains("updated")).Any());
                return request;
            };

            await updatedAtTable.InsertAsync(new UpdatedAtType() { UpdatedAt = new DateTime(2012, 1, 8), Id = "an id" });

            hijack.SetResponseContent("{\"id\":\"an id\"}");

            IMobileServiceTable<VersionType> versionTable = service.GetTable<VersionType>();

            hijack.OnSendingRequest = async (request) =>
            {
                string content = await request.Content.ReadAsStringAsync();
                JObject obj = JToken.Parse(content) as JObject;
                Assert.IsTrue(obj.Properties().Where(p => p.Name == "id").Any());
                Assert.IsFalse(obj.Properties().Where(p => p.Name.Contains("version")).Any());
                return request;
            };

            await versionTable.InsertAsync(new VersionType() { Version = "a version", Id = "an id" });

            hijack.SetResponseContent("{\"id\":\"an id\"}");

            IMobileServiceTable<AllSystemPropertiesType> allsystemPropertiesTable = service.GetTable<AllSystemPropertiesType>();

            hijack.OnSendingRequest = async (request) =>
            {
                string content = await request.Content.ReadAsStringAsync();
                JObject obj = JToken.Parse(content) as JObject;
                Assert.IsTrue(obj.Properties().Where(p => p.Name == "id").Any());
                Assert.IsFalse(obj.Properties().Where(p => p.Name.Contains("version")).Any());
                Assert.IsFalse(obj.Properties().Where(p => p.Name.Contains("created")).Any());
                Assert.IsFalse(obj.Properties().Where(p => p.Name.Contains("updated")).Any());
                return request;
            };

            await allsystemPropertiesTable.InsertAsync(new AllSystemPropertiesType()
            {
                Version = "a version",
                UpdatedAt = new DateTime(2012, 1, 8),
                CreatedAt = new DateTime(2012, 1, 8),
                Id = "an id"
            });
        }

        [AsyncTestMethod]
        public async Task InsertAsyncStringIdNonSystemPropertiesNotRemovedFromRequest()
        {
            TestHttpHandler hijack = new TestHttpHandler();
            hijack.SetResponseContent("{\"id\":\"an id\"}");
            IMobileServiceClient service = new MobileServiceClient(MobileAppUriValidator.DummyMobileApp, hijack);

            IMobileServiceTable<NotSystemPropertyCreatedAtType> createdAtTable = service.GetTable<NotSystemPropertyCreatedAtType>();

            hijack.OnSendingRequest = async (request) =>
            {
                string content = await request.Content.ReadAsStringAsync();
                JObject obj = JToken.Parse(content) as JObject;
                Assert.IsTrue(obj.Properties().Where(p => p.Name == "id").Any());
                Assert.IsTrue(obj.Properties().Where(p => p.Name.Contains("Created")).Any());
                return request;
            };

            await createdAtTable.InsertAsync(new NotSystemPropertyCreatedAtType() { __CreatedAt = new DateTime(2012, 1, 8), Id = "an id" });

            hijack.SetResponseContent("{\"id\":\"an id\"}");

            IMobileServiceTable<NotSystemPropertyUpdatedAtType> updatedAtTable = service.GetTable<NotSystemPropertyUpdatedAtType>();

            hijack.OnSendingRequest = async (request) =>
            {
                string content = await request.Content.ReadAsStringAsync();
                JObject obj = JToken.Parse(content) as JObject;
                Assert.IsTrue(obj.Properties().Where(p => p.Name == "id").Any());
                Assert.IsTrue(obj.Properties().Where(p => p.Name.Contains("Updated")).Any());
                return request;
            };

            await updatedAtTable.InsertAsync(new NotSystemPropertyUpdatedAtType() { _UpdatedAt = new DateTime(2012, 1, 8), Id = "an id" });

            hijack.SetResponseContent("{\"id\":\"an id\"}");

            IMobileServiceTable<NotSystemPropertyVersionType> versionTable = service.GetTable<NotSystemPropertyVersionType>();

            hijack.OnSendingRequest = async (request) =>
            {
                string content = await request.Content.ReadAsStringAsync();
                JObject obj = JToken.Parse(content) as JObject;
                Assert.IsTrue(obj.Properties().Where(p => p.Name == "id").Any());
                Assert.IsTrue(obj.Properties().Where(p => p.Name.Contains("version")).Any());
                return request;
            };

            await versionTable.InsertAsync(new NotSystemPropertyVersionType() { _version = "a version", Id = "an id" });
        }

        [AsyncTestMethod]
        public async Task CreatedAtSystemPropertyDeserializesToDatetimeOrString()
        {
            TestHttpHandler hijack = new TestHttpHandler();

            hijack.SetResponseContent("[{\"id\":\"an id\",\"createdAt\":\"1999-12-31T23:59:59.000Z\"}]");
<<<<<<< HEAD
            IMobileServiceClient service = new MobileServiceClient(MobileAppUriValidator.DummyMobileApp, hijack);
=======
            IMobileServiceClient service = new MobileServiceClient(MobileAppUriValidator.DummyMobileApp, "secret...", hijack);
>>>>>>> 16660ec0

            IMobileServiceTable<CreatedAtType> table = service.GetTable<CreatedAtType>();

            IEnumerable<CreatedAtType> results = await table.ReadAsync();
            CreatedAtType[] items = results.ToArray();

            Assert.AreEqual(1, items.Count());
            Assert.AreEqual("an id", items[0].Id);
            Assert.AreEqual(new DateTime(1999, 12, 31, 23, 59, 59, DateTimeKind.Utc).ToLocalTime(), items[0].CreatedAt);

            hijack.SetResponseContent("[{\"id\":\"an id\",\"createdAt\":\"1999-12-31T23:59:59.000Z\"}]");
            IMobileServiceTable<StringCreatedAtType> stringTable = service.GetTable<StringCreatedAtType>();

            IEnumerable<StringCreatedAtType> stringResults = await stringTable.ReadAsync();
            StringCreatedAtType[] stringItems = stringResults.ToArray();

            Assert.AreEqual(1, stringItems.Count());
            Assert.AreEqual("an id", stringItems[0].Id);

            // TODO: culture-specific, may fail in other formats
            Assert.AreEqual("12/31/1999 23:59:59", stringItems[0].CreatedAt);
        }

        [AsyncTestMethod]
        public async Task UpdatedAtSystemPropertyDeserializesToDatetimeOrString()
        {
            TestHttpHandler hijack = new TestHttpHandler();

            hijack.SetResponseContent("[{\"id\":\"an id\",\"updatedAt\":\"1999-12-31T23:59:59.000Z\"}]");
<<<<<<< HEAD
            IMobileServiceClient service = new MobileServiceClient(MobileAppUriValidator.DummyMobileApp, hijack);
=======
            IMobileServiceClient service = new MobileServiceClient(MobileAppUriValidator.DummyMobileApp, "secret...", hijack);
>>>>>>> 16660ec0

            IMobileServiceTable<UpdatedAtType> table = service.GetTable<UpdatedAtType>();

            IEnumerable<UpdatedAtType> results = await table.ReadAsync();
            UpdatedAtType[] items = results.ToArray();

            Assert.AreEqual(1, items.Count());
            Assert.AreEqual("an id", items[0].Id);
            Assert.AreEqual(new DateTime(1999, 12, 31, 23, 59, 59, DateTimeKind.Utc).ToLocalTime(), items[0].UpdatedAt);

            hijack.SetResponseContent("[{\"id\":\"an id\",\"updatedAt\":\"1999-12-31T23:59:59.000Z\"}]");
            IMobileServiceTable<StringUpdatedAtType> stringTable = service.GetTable<StringUpdatedAtType>();

            IEnumerable<StringUpdatedAtType> stringResults = await stringTable.ReadAsync();
            StringUpdatedAtType[] stringItems = stringResults.ToArray();

            Assert.AreEqual(1, stringItems.Count());
            Assert.AreEqual("an id", stringItems[0].Id);

            // TODO: culture-specific, may fail in other formats
            Assert.AreEqual("12/31/1999 23:59:59", stringItems[0].UpdatedAt);
        }

        [AsyncTestMethod]
        public async Task VersionSystemPropertyDeserializesToString()
        {
            TestHttpHandler hijack = new TestHttpHandler();

            hijack.SetResponseContent("[{\"id\":\"an id\",\"version\":\"AAAAAAAAH2o=\"}]");
<<<<<<< HEAD
            IMobileServiceClient service = new MobileServiceClient(MobileAppUriValidator.DummyMobileApp, hijack);
=======
            IMobileServiceClient service = new MobileServiceClient(MobileAppUriValidator.DummyMobileApp, "secret...", hijack);
>>>>>>> 16660ec0

            IMobileServiceTable<VersionType> table = service.GetTable<VersionType>();

            IEnumerable<VersionType> results = await table.ReadAsync();
            VersionType[] items = results.ToArray();

            Assert.AreEqual(1, items.Count());
            Assert.AreEqual("an id", items[0].Id);
            Assert.AreEqual("AAAAAAAAH2o=", items[0].Version);
        }

        // This test fails on mono because there is already header validation that prevents the invalid etag values this test uses.
        // If Xamarin ever updates to use the BCL implementation of HttpClient (instead of their own) this tag can be removed.
        [Tag("notXamarin")]
        [AsyncTestMethod]
        public async Task UpdateAsync_SetsIfMatchHeader_WhenObjectHasVersionOnIt()
        {
            await TestIfMatchHeaderIsSet((client, item) => client.UpdateAsync(item));
        }

        [Tag("notXamarin")]
        [AsyncTestMethod]
        public async Task DeleteAsync_SetsIfMatchHeader_WhenObjectHasVersionOnIt()
        {
            await TestIfMatchHeaderIsSet((client, item) => client.DeleteAsync(item));
        }

        private static async Task TestIfMatchHeaderIsSet(Func<IMobileServiceTable<VersionType>, VersionType, Task> action)
        {
            List<Tuple<string, string>> testCases = new List<Tuple<string, string>>() {
                new Tuple<string, string>("AAAAAAAAH2o=", "\"AAAAAAAAH2o=\""),
                new Tuple<string, string>("a version", "\"a version\""),
                new Tuple<string, string>("a version with a \" quote", "\"a version with a \\\" quote\""),
                new Tuple<string, string>("a version with an already escaped \\\" quote", "\"a version with an already escaped \\\" quote\""),
                new Tuple<string, string>("\"a version with a quote at the start", "\"\\\"a version with a quote at the start\""),
                new Tuple<string, string>("a version with a quote at the end\"", "\"a version with a quote at the end\\\"\""),
                new Tuple<string, string>("datetime'2013-10-08T04%3A12%3A36.96Z'", "\"datetime'2013-10-08T04%3A12%3A36.96Z'\""),
            };

            foreach (Tuple<string, string> testcase in testCases)
            {
                TestHttpHandler hijack = new TestHttpHandler();

                hijack.SetResponseContent("{\"id\":\"an id\",\"version\":\"AAAAAAAAH2o=\"}");

                IMobileServiceClient service = new MobileServiceClient(MobileAppUriValidator.DummyMobileApp, hijack);

                IMobileServiceTable<VersionType> table = service.GetTable<VersionType>();

                hijack.OnSendingRequest = (request) =>
                {
                    Assert.AreEqual(request.Headers.IfMatch.First().Tag, testcase.Item2);
                    return Task.FromResult(request);
                };
                var item = new VersionType() { Id = "an id", Version = testcase.Item1 };
                await action(table, item);
            }
        }

        // This test fails on mono because there is already header validation that prevents the invalid etag values this test uses.
        // If Xamarin ever updates to use the BCL implementation of HttpClient (instead of their own) this tag can be removed.
        [Tag("notXamarin")]
        [AsyncTestMethod]
        public async Task VersionSystemPropertySetFromEtagHeader()
        {
            List<Tuple<string, string>> testCases = new List<Tuple<string, string>>() {
                new Tuple<string, string>("AAAAAAAAH2o=", "\"AAAAAAAAH2o=\""),
                new Tuple<string, string>("a version", "\"a version\""),
                new Tuple<string, string>("a version with a \" quote", "\"a version with a \\\" quote\""),
                new Tuple<string, string>("a version with an already escaped \" quote", "\"a version with an already escaped \\\" quote\""),
                new Tuple<string, string>("\"a version with a quote at the start", "\"\\\"a version with a quote at the start\""),
                new Tuple<string, string>("a version with a quote at the end\"", "\"a version with a quote at the end\\\"\""),
                new Tuple<string, string>("datetime'2013-10-08T04%3A12%3A36.96Z'", "\"datetime'2013-10-08T04%3A12%3A36.96Z'\""),
            };

            foreach (Tuple<string, string> testcase in testCases)
            {
                TestHttpHandler hijack = new TestHttpHandler();

                hijack.SetResponseContent("{\"id\":\"an id\"}");
                hijack.Response.Headers.ETag = new EntityTagHeaderValue(testcase.Item2);

                IMobileServiceClient service = new MobileServiceClient(MobileAppUriValidator.DummyMobileApp, hijack);

                IMobileServiceTable<VersionType> table = service.GetTable<VersionType>();

                VersionType item = new VersionType() { Id = "an id" };
                await table.UpdateAsync(item);

                Assert.AreEqual(item.Version, testcase.Item1);
            }
        }

        [AsyncTestMethod]
        public Task FeatureHeaderValidation_TypedTableToList()
        {
            return this.ValidateFeaturesHeader("TT", true, t => t.ToListAsync());
        }

        [AsyncTestMethod]
        public Task FeatureHeaderValidation_TypedTableReadViaQuery()
        {
            return this.ValidateFeaturesHeader("TT", true, t => t.Where(s => s.String != null).ToListAsync());
        }

        [AsyncTestMethod]
        public Task FeatureHeaderValidation_TypedTableLookup()
        {
            return this.ValidateFeaturesHeader("TT", false, t => t.LookupAsync("id"));
        }

        [AsyncTestMethod]
        public Task FeatureHeaderValidation_TypedTableRefresh()
        {
            var obj = new StringIdType { Id = "the id", String = "hey" };
            return this.ValidateFeaturesHeader("TT", false, t => t.RefreshAsync(obj));
        }

        [AsyncTestMethod]
        public Task FeatureHeaderValidation_TypedTableInsert()
        {
            var obj = new StringIdType { Id = "the id", String = "hey" };
            return this.ValidateFeaturesHeader("TT", false, t => t.InsertAsync(obj));
        }

        [AsyncTestMethod]
        public Task FeatureHeaderValidation_TypedTableUpdate()
        {
            var obj = new StringIdType { Id = "the id", String = "hey" };
            return this.ValidateFeaturesHeader("TT", false, t => t.UpdateAsync(obj));
        }

        [AsyncTestMethod]
        public Task FeatureHeaderValidation_TypedTableDelete()
        {
            var obj = new StringIdType { Id = "the id", String = "hey" };
            return this.ValidateFeaturesHeader("TT", false, t => t.DeleteAsync(obj));
        }

        [AsyncTestMethod]
        public Task FeatureHeaderValidation_TypedTableUntypedMethod()
        {
            var obj = JObject.Parse("{\"id\":\"the id\",\"String\":\"hey\"}");
            return this.ValidateFeaturesHeader("TU", false, t => t.InsertAsync(obj));
        }

        [AsyncTestMethod]
        public Task FeatureHeaderValidation_TypedTableToEnumerableWithQuery()
        {
            return this.ValidateFeaturesHeader("TT,QS", true, t => t.WithParameters(new Dictionary<string, string> { { "a", "b" } }).ToEnumerableAsync());
        }

        [AsyncTestMethod]
        public Task FeatureHeaderValidation_TypedTableReadViaQueryWithQuery()
        {
            return this.ValidateFeaturesHeader("TT,QS", true, t => t.Where(s => s.String != null).WithParameters(new Dictionary<string, string> { { "a", "b" } }).ToListAsync());
        }

        [AsyncTestMethod]
        public Task FeatureHeaderValidation_TypedTableLookupWithQuery()
        {
            return this.ValidateFeaturesHeader("TT,QS", false, t => t.LookupAsync("id", new Dictionary<string, string> { { "a", "b" } }));
        }

        [AsyncTestMethod]
        public Task FeatureHeaderValidation_TypedTableRefreshWithQuery()
        {
            var obj = new StringIdType { Id = "the id", String = "hey" };
            return this.ValidateFeaturesHeader("TT,QS", false, t => t.RefreshAsync(obj, new Dictionary<string, string> { { "a", "b" } }));
        }

        [AsyncTestMethod]
        public Task FeatureHeaderValidation_TypedTableInsertWithQuery()
        {
            var obj = new StringIdType { Id = "the id", String = "hey" };
            return this.ValidateFeaturesHeader("TT,QS", false, t => t.InsertAsync(obj, new Dictionary<string, string> { { "a", "b" } }));
        }

        [AsyncTestMethod]
        public Task FeatureHeaderValidation_TypedTableUpdateWithQuery()
        {
            var obj = new StringIdType { Id = "the id", String = "hey" };
            return this.ValidateFeaturesHeader("TT,QS", false, t => t.UpdateAsync(obj, new Dictionary<string, string> { { "a", "b" } }));
        }

        [AsyncTestMethod]
        public Task FeatureHeaderValidation_TypedTableDeleteWithQuery()
        {
            var obj = new StringIdType { Id = "the id", String = "hey" };
            return this.ValidateFeaturesHeader("TT,QS", false, t => t.DeleteAsync(obj, new Dictionary<string, string> { { "a", "b" } }));
        }

        [AsyncTestMethod]
        public Task FeatureHeaderValidation_TypedTableToCollection()
        {
            var obj = new StringIdType { Id = "the id", String = "hey" };
            return this.ValidateFeaturesHeader("TT,TC", true, t => t.ToCollectionAsync());
        }

        [AsyncTestMethod]
        public Task FeatureHeaderValidation_TypedTableViaQueryToCollection()
        {
            var obj = new StringIdType { Id = "the id", String = "hey" };
            return this.ValidateFeaturesHeader("TT,TC", true, t => t.Where(a => a.String != null).ToCollectionAsync());
        }

        private async Task ValidateFeaturesHeader(string expectedFeaturesHeader, bool arrayResponse, Func<IMobileServiceTable<StringIdType>, Task> operation)
        {
            TestHttpHandler hijack = new TestHttpHandler();
            bool validationDone = false;
            hijack.OnSendingRequest = (request) =>
            {
                Assert.AreEqual(expectedFeaturesHeader, request.Headers.GetValues("X-ZUMO-FEATURES").First());
                validationDone = true;
                return Task.FromResult(request);
            };

            IMobileServiceClient service = new MobileServiceClient(MobileAppUriValidator.DummyMobileApp, hijack);
            IMobileServiceTable<StringIdType> table = service.GetTable<StringIdType>();

            var responseContent = "{\"id\":\"the id\",\"String\":\"Hey\"}";
            if (arrayResponse)
            {
                responseContent = "[" + responseContent + "]";
            }

            hijack.SetResponseContent(responseContent);
            await operation(table);
            Assert.IsTrue(validationDone);
        }
    }
}<|MERGE_RESOLUTION|>--- conflicted
+++ resolved
@@ -3,6 +3,7 @@
 // ----------------------------------------------------------------------------
 
 using System;
+using System.Collections;
 using System.Collections.Generic;
 using System.Linq;
 using System.Net;
@@ -3018,11 +3019,7 @@
             TestHttpHandler hijack = new TestHttpHandler();
 
             hijack.SetResponseContent("[{\"id\":\"an id\",\"createdAt\":\"1999-12-31T23:59:59.000Z\"}]");
-<<<<<<< HEAD
-            IMobileServiceClient service = new MobileServiceClient(MobileAppUriValidator.DummyMobileApp, hijack);
-=======
-            IMobileServiceClient service = new MobileServiceClient(MobileAppUriValidator.DummyMobileApp, "secret...", hijack);
->>>>>>> 16660ec0
+            IMobileServiceClient service = new MobileServiceClient(MobileAppUriValidator.DummyMobileApp, hijack);
 
             IMobileServiceTable<CreatedAtType> table = service.GetTable<CreatedAtType>();
 
@@ -3052,11 +3049,7 @@
             TestHttpHandler hijack = new TestHttpHandler();
 
             hijack.SetResponseContent("[{\"id\":\"an id\",\"updatedAt\":\"1999-12-31T23:59:59.000Z\"}]");
-<<<<<<< HEAD
-            IMobileServiceClient service = new MobileServiceClient(MobileAppUriValidator.DummyMobileApp, hijack);
-=======
-            IMobileServiceClient service = new MobileServiceClient(MobileAppUriValidator.DummyMobileApp, "secret...", hijack);
->>>>>>> 16660ec0
+            IMobileServiceClient service = new MobileServiceClient(MobileAppUriValidator.DummyMobileApp, hijack);
 
             IMobileServiceTable<UpdatedAtType> table = service.GetTable<UpdatedAtType>();
 
@@ -3086,11 +3079,7 @@
             TestHttpHandler hijack = new TestHttpHandler();
 
             hijack.SetResponseContent("[{\"id\":\"an id\",\"version\":\"AAAAAAAAH2o=\"}]");
-<<<<<<< HEAD
-            IMobileServiceClient service = new MobileServiceClient(MobileAppUriValidator.DummyMobileApp, hijack);
-=======
-            IMobileServiceClient service = new MobileServiceClient(MobileAppUriValidator.DummyMobileApp, "secret...", hijack);
->>>>>>> 16660ec0
+            IMobileServiceClient service = new MobileServiceClient(MobileAppUriValidator.DummyMobileApp, hijack);
 
             IMobileServiceTable<VersionType> table = service.GetTable<VersionType>();
 
