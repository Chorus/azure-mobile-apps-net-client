--- conflicted
+++ resolved
@@ -1,126 +1,122 @@
-﻿<?xml version="1.0" encoding="utf-8"?>
-<Project ToolsVersion="4.0" DefaultTargets="Build" xmlns="http://schemas.microsoft.com/developer/msbuild/2003">
-  <Import Project="$(MSBuildExtensionsPath)\$(MSBuildToolsVersion)\Microsoft.Common.props" Condition="Exists('$(MSBuildExtensionsPath)\$(MSBuildToolsVersion)\Microsoft.Common.props')" />
-  <PropertyGroup>
-    <DefaultLanguage>en-US</DefaultLanguage>
-    <MinimumVisualStudioVersion>12.0</MinimumVisualStudioVersion>
-    <Configuration Condition=" '$(Configuration)' == '' ">Debug</Configuration>
-    <Platform Condition=" '$(Platform)' == '' ">AnyCPU</Platform>
-    <ProjectGuid>{D8BBC92A-B213-463B-911D-3A106F91D5F9}</ProjectGuid>
-    <OutputType>Library</OutputType>
-    <AppDesignerFolder>Properties</AppDesignerFolder>
-    <RootNamespace>Microsoft.WindowsAzure.MobileServices.Test</RootNamespace>
-    <AssemblyName>Microsoft.WindowsAzure.Mobile.Test2</AssemblyName>
-    <TargetFrameworkVersion>v4.5</TargetFrameworkVersion>
-    <TargetFrameworkProfile>Profile259</TargetFrameworkProfile>
-    <FileAlignment>512</FileAlignment>
-    <ProjectTypeGuids>{786C830F-07A1-408B-BD7F-6EE04809D6DB};{FAE04EC0-301F-11D3-BF4B-00C04F79EFBC}</ProjectTypeGuids>
-    <SolutionDir Condition="$(SolutionDir) == '' Or $(SolutionDir) == '*Undefined*'">..\..\</SolutionDir>
-    <RestorePackages>true</RestorePackages>
-    <NuGetPackageImportStamp>1f6f10a4</NuGetPackageImportStamp>
-  </PropertyGroup>
-  <PropertyGroup Condition=" '$(Configuration)|$(Platform)' == 'Debug|AnyCPU' ">
-    <DebugSymbols>true</DebugSymbols>
-    <DebugType>full</DebugType>
-    <Optimize>false</Optimize>
-    <OutputPath>bin\Debug\</OutputPath>
-    <DefineConstants>DEBUG;TRACE</DefineConstants>
-    <ErrorReport>prompt</ErrorReport>
-    <WarningLevel>4</WarningLevel>
-    <RunCodeAnalysis>true</RunCodeAnalysis>
-    <CodeAnalysisAdditionalOptions>
-      /assemblyCompareMode:StrongNameIgnoringVersion
-    </CodeAnalysisAdditionalOptions>
-  </PropertyGroup>
-  <PropertyGroup Condition=" '$(Configuration)|$(Platform)' == 'Release|AnyCPU' ">
-    <DebugType>pdbonly</DebugType>
-    <Optimize>true</Optimize>
-    <OutputPath>bin\Release\</OutputPath>
-    <DefineConstants>TRACE</DefineConstants>
-    <ErrorReport>prompt</ErrorReport>
-    <WarningLevel>4</WarningLevel>
-  </PropertyGroup>
-  <ItemGroup>
-    <Compile Include="AssertEx.cs" />
-    <Compile Include="FunctionalTests\CustomAPI\CustomAPIsTests.cs" />
-    <Compile Include="FunctionalTests\QueryTestData.cs" />
-    <Compile Include="FunctionalTests\Table\MiscTests.cs" />
-    <Compile Include="FunctionalTests\Table\QueryTests.cs" />
-    <Compile Include="FunctionalTests\Table\CUDTests.cs" />
-    <Compile Include="FunctionalTests\FromSdkTests\MobileServiceTableTest.cs" />
-    <Compile Include="TestData\Types\ExceptionTypeWhichWillNeverBeThrown.cs" />
-    <Compile Include="TestData\Types\ICloneableItem.cs" />
-    <Compile Include="TestData\Types\Movie.cs" />
-    <Compile Include="TestData\Types\PocoType.cs" />
-    <Compile Include="TestData\Types\IntIdRoundTripTableItem.cs" />
-    <Compile Include="TestData\Types\SerializationTypeUtility.cs" />
-    <Compile Include="TestData\Types\RoundTripTableItem.cs" />
-    <Compile Include="TestData\IdTestData.cs" />
-    <Compile Include="TestData\SystemPropertiesTestData.cs" />
-    <Compile Include="TestData\Utilities.cs" />
-    <Compile Include="TestPlatform\IPushTestUtility.cs" />
-    <Compile Include="TestPlatform\ITestPlatform.cs" />
-    <Compile Include="TestPlatform\MissingPushTestUtility.cs" />
-    <Compile Include="TestPlatform\MissingTestPlatform.cs" />
-    <Compile Include="TestPlatform\TestPlatform.cs" />
-    <Compile Include="UnitTests\HttpHandlers\TestHttpHandler.cs" />
-    <Compile Include="FunctionalTests\FromSdkTests\BloggingTest.cs" />
-    <Compile Include="FunctionalTests\Table\DateTests.cs" />
-    <Compile Include="FunctionalTests\FunctionalTestBase.cs" />
-    <Compile Include="Properties\AssemblyInfo.cs" />
-    <Compile Include="UnitTests\HttpHandlers\ComplexDelegatingHandler.cs" />
-  </ItemGroup>
-  <ItemGroup>
-    <ProjectReference Include="..\Microsoft.WindowsAzure.MobileServices.TestFramework\Microsoft.WindowsAzure.Mobile.TestFramework.csproj">
-      <Project>{a2500bd2-a9a2-4085-9978-dee3675b02dd}</Project>
-      <Name>Microsoft.WindowsAzure.Mobile.TestFramework</Name>
-    </ProjectReference>
-  </ItemGroup>
-  <ItemGroup>
-    <Service Include="{82A7F48D-3B50-4B1E-B82E-3ADA8210C358}" />
-  </ItemGroup>
-  <ItemGroup>
-    <Reference Include="Microsoft.WindowsAzure.Mobile">
-<<<<<<< HEAD
-      <HintPath>..\..\packages\WindowsAzure.MobileServices.2.0.0-beta\lib\portable-win+net45+wp8+wpa81+monotouch+monoandroid\Microsoft.WindowsAzure.Mobile.dll</HintPath>
-=======
-      <HintPath>..\..\packages\WindowsAzure.MobileServices.1.3.2\lib\portable-win+net45+wp8+wpa81+monotouch+monoandroid\Microsoft.WindowsAzure.Mobile.dll</HintPath>
->>>>>>> 831da387
-    </Reference>
-    <Reference Include="Newtonsoft.Json">
-      <HintPath>..\..\packages\Newtonsoft.Json.6.0.4\lib\portable-net45+wp80+win8+wpa81\Newtonsoft.Json.dll</HintPath>
-    </Reference>
-    <Reference Include="System.Net.Http">
-      <HintPath>..\..\packages\Microsoft.Net.Http.2.2.28\lib\portable-net40+sl4+win8+wp71+wpa81\System.Net.Http.dll</HintPath>
-    </Reference>
-    <Reference Include="System.Net.Http.Extensions">
-      <HintPath>..\..\packages\Microsoft.Net.Http.2.2.28\lib\portable-net40+sl4+win8+wp71+wpa81\System.Net.Http.Extensions.dll</HintPath>
-    </Reference>
-    <Reference Include="System.Net.Http.Primitives">
-      <HintPath>..\..\packages\Microsoft.Net.Http.2.2.28\lib\portable-net40+sl4+win8+wp71+wpa81\System.Net.Http.Primitives.dll</HintPath>
-    </Reference>
-  </ItemGroup>
-  <ItemGroup>
-    <None Include="packages.config" />
-  </ItemGroup>
-  <Import Project="$(MSBuildExtensionsPath32)\Microsoft\Portable\$(TargetFrameworkVersion)\Microsoft.Portable.CSharp.targets" />
-  <Import Project="..\..\packages\Microsoft.Bcl.Build.1.0.14\tools\Microsoft.Bcl.Build.targets" Condition="Exists('..\..\packages\Microsoft.Bcl.Build.1.0.14\tools\Microsoft.Bcl.Build.targets')" />
-  <Target Name="EnsureBclBuildImported" BeforeTargets="BeforeBuild" Condition="'$(BclBuildImported)' == ''">
-    <Error Condition="!Exists('..\..\packages\Microsoft.Bcl.Build.1.0.14\tools\Microsoft.Bcl.Build.targets')" Text="This project references NuGet package(s) that are missing on this computer. Enable NuGet Package Restore to download them.  For more information, see http://go.microsoft.com/fwlink/?LinkID=317567." HelpKeyword="BCLBUILD2001" />
-    <Error Condition="Exists('..\..\packages\Microsoft.Bcl.Build.1.0.14\tools\Microsoft.Bcl.Build.targets')" Text="The build restored NuGet packages. Build the project again to include these packages in the build. For more information, see http://go.microsoft.com/fwlink/?LinkID=317568." HelpKeyword="BCLBUILD2002" />
-  </Target>
-  <Import Project="$(SolutionDir)\.nuget\NuGet.targets" Condition="Exists('$(SolutionDir)\.nuget\NuGet.targets')" />
-  <Target Name="EnsureNuGetPackageBuildImports" BeforeTargets="PrepareForBuild">
-    <PropertyGroup>
-      <ErrorText>This project references NuGet package(s) that are missing on this computer. Enable NuGet Package Restore to download them.  For more information, see http://go.microsoft.com/fwlink/?LinkID=322105. The missing file is {0}.</ErrorText>
-    </PropertyGroup>
-    <Error Condition="!Exists('$(SolutionDir)\.nuget\NuGet.targets')" Text="$([System.String]::Format('$(ErrorText)', '$(SolutionDir)\.nuget\NuGet.targets'))" />
-  </Target>
-  <!-- To modify your build process, add your task inside one of the targets below and uncomment it. 
-       Other similar extension points exist, see Microsoft.Common.targets.
-  <Target Name="BeforeBuild">
-  </Target>
-  <Target Name="AfterBuild">
-  </Target>
-  -->
+﻿<?xml version="1.0" encoding="utf-8"?>
+<Project ToolsVersion="4.0" DefaultTargets="Build" xmlns="http://schemas.microsoft.com/developer/msbuild/2003">
+  <Import Project="$(MSBuildExtensionsPath)\$(MSBuildToolsVersion)\Microsoft.Common.props" Condition="Exists('$(MSBuildExtensionsPath)\$(MSBuildToolsVersion)\Microsoft.Common.props')" />
+  <PropertyGroup>
+    <DefaultLanguage>en-US</DefaultLanguage>
+    <MinimumVisualStudioVersion>12.0</MinimumVisualStudioVersion>
+    <Configuration Condition=" '$(Configuration)' == '' ">Debug</Configuration>
+    <Platform Condition=" '$(Platform)' == '' ">AnyCPU</Platform>
+    <ProjectGuid>{D8BBC92A-B213-463B-911D-3A106F91D5F9}</ProjectGuid>
+    <OutputType>Library</OutputType>
+    <AppDesignerFolder>Properties</AppDesignerFolder>
+    <RootNamespace>Microsoft.WindowsAzure.MobileServices.Test</RootNamespace>
+    <AssemblyName>Microsoft.WindowsAzure.Mobile.Test2</AssemblyName>
+    <TargetFrameworkVersion>v4.5</TargetFrameworkVersion>
+    <TargetFrameworkProfile>Profile259</TargetFrameworkProfile>
+    <FileAlignment>512</FileAlignment>
+    <ProjectTypeGuids>{786C830F-07A1-408B-BD7F-6EE04809D6DB};{FAE04EC0-301F-11D3-BF4B-00C04F79EFBC}</ProjectTypeGuids>
+    <SolutionDir Condition="$(SolutionDir) == '' Or $(SolutionDir) == '*Undefined*'">..\..\</SolutionDir>
+    <RestorePackages>true</RestorePackages>
+    <NuGetPackageImportStamp>1f6f10a4</NuGetPackageImportStamp>
+  </PropertyGroup>
+  <PropertyGroup Condition=" '$(Configuration)|$(Platform)' == 'Debug|AnyCPU' ">
+    <DebugSymbols>true</DebugSymbols>
+    <DebugType>full</DebugType>
+    <Optimize>false</Optimize>
+    <OutputPath>bin\Debug\</OutputPath>
+    <DefineConstants>DEBUG;TRACE</DefineConstants>
+    <ErrorReport>prompt</ErrorReport>
+    <WarningLevel>4</WarningLevel>
+    <RunCodeAnalysis>true</RunCodeAnalysis>
+    <CodeAnalysisAdditionalOptions>
+      /assemblyCompareMode:StrongNameIgnoringVersion
+    </CodeAnalysisAdditionalOptions>
+  </PropertyGroup>
+  <PropertyGroup Condition=" '$(Configuration)|$(Platform)' == 'Release|AnyCPU' ">
+    <DebugType>pdbonly</DebugType>
+    <Optimize>true</Optimize>
+    <OutputPath>bin\Release\</OutputPath>
+    <DefineConstants>TRACE</DefineConstants>
+    <ErrorReport>prompt</ErrorReport>
+    <WarningLevel>4</WarningLevel>
+  </PropertyGroup>
+  <ItemGroup>
+    <Compile Include="AssertEx.cs" />
+    <Compile Include="FunctionalTests\CustomAPI\CustomAPIsTests.cs" />
+    <Compile Include="FunctionalTests\QueryTestData.cs" />
+    <Compile Include="FunctionalTests\Table\MiscTests.cs" />
+    <Compile Include="FunctionalTests\Table\QueryTests.cs" />
+    <Compile Include="FunctionalTests\Table\CUDTests.cs" />
+    <Compile Include="FunctionalTests\FromSdkTests\MobileServiceTableTest.cs" />
+    <Compile Include="TestData\Types\ExceptionTypeWhichWillNeverBeThrown.cs" />
+    <Compile Include="TestData\Types\ICloneableItem.cs" />
+    <Compile Include="TestData\Types\Movie.cs" />
+    <Compile Include="TestData\Types\PocoType.cs" />
+    <Compile Include="TestData\Types\IntIdRoundTripTableItem.cs" />
+    <Compile Include="TestData\Types\SerializationTypeUtility.cs" />
+    <Compile Include="TestData\Types\RoundTripTableItem.cs" />
+    <Compile Include="TestData\IdTestData.cs" />
+    <Compile Include="TestData\SystemPropertiesTestData.cs" />
+    <Compile Include="TestData\Utilities.cs" />
+    <Compile Include="TestPlatform\IPushTestUtility.cs" />
+    <Compile Include="TestPlatform\ITestPlatform.cs" />
+    <Compile Include="TestPlatform\MissingPushTestUtility.cs" />
+    <Compile Include="TestPlatform\MissingTestPlatform.cs" />
+    <Compile Include="TestPlatform\TestPlatform.cs" />
+    <Compile Include="UnitTests\HttpHandlers\TestHttpHandler.cs" />
+    <Compile Include="FunctionalTests\FromSdkTests\BloggingTest.cs" />
+    <Compile Include="FunctionalTests\Table\DateTests.cs" />
+    <Compile Include="FunctionalTests\FunctionalTestBase.cs" />
+    <Compile Include="Properties\AssemblyInfo.cs" />
+    <Compile Include="UnitTests\HttpHandlers\ComplexDelegatingHandler.cs" />
+  </ItemGroup>
+  <ItemGroup>
+    <ProjectReference Include="..\Microsoft.WindowsAzure.MobileServices.TestFramework\Microsoft.WindowsAzure.Mobile.TestFramework.csproj">
+      <Project>{a2500bd2-a9a2-4085-9978-dee3675b02dd}</Project>
+      <Name>Microsoft.WindowsAzure.Mobile.TestFramework</Name>
+    </ProjectReference>
+  </ItemGroup>
+  <ItemGroup>
+    <Service Include="{82A7F48D-3B50-4B1E-B82E-3ADA8210C358}" />
+  </ItemGroup>
+  <ItemGroup>
+    <Reference Include="Microsoft.WindowsAzure.Mobile">
+      <HintPath>..\..\packages\WindowsAzure.MobileServices.2.0.0-beta\lib\portable-win+net45+wp8+wpa81+monotouch+monoandroid\Microsoft.WindowsAzure.Mobile.dll</HintPath>
+    </Reference>
+    <Reference Include="Newtonsoft.Json">
+      <HintPath>..\..\packages\Newtonsoft.Json.6.0.4\lib\portable-net45+wp80+win8+wpa81\Newtonsoft.Json.dll</HintPath>
+    </Reference>
+    <Reference Include="System.Net.Http">
+      <HintPath>..\..\packages\Microsoft.Net.Http.2.2.28\lib\portable-net40+sl4+win8+wp71+wpa81\System.Net.Http.dll</HintPath>
+    </Reference>
+    <Reference Include="System.Net.Http.Extensions">
+      <HintPath>..\..\packages\Microsoft.Net.Http.2.2.28\lib\portable-net40+sl4+win8+wp71+wpa81\System.Net.Http.Extensions.dll</HintPath>
+    </Reference>
+    <Reference Include="System.Net.Http.Primitives">
+      <HintPath>..\..\packages\Microsoft.Net.Http.2.2.28\lib\portable-net40+sl4+win8+wp71+wpa81\System.Net.Http.Primitives.dll</HintPath>
+    </Reference>
+  </ItemGroup>
+  <ItemGroup>
+    <None Include="packages.config" />
+  </ItemGroup>
+  <Import Project="$(MSBuildExtensionsPath32)\Microsoft\Portable\$(TargetFrameworkVersion)\Microsoft.Portable.CSharp.targets" />
+  <Import Project="..\..\packages\Microsoft.Bcl.Build.1.0.14\tools\Microsoft.Bcl.Build.targets" Condition="Exists('..\..\packages\Microsoft.Bcl.Build.1.0.14\tools\Microsoft.Bcl.Build.targets')" />
+  <Target Name="EnsureBclBuildImported" BeforeTargets="BeforeBuild" Condition="'$(BclBuildImported)' == ''">
+    <Error Condition="!Exists('..\..\packages\Microsoft.Bcl.Build.1.0.14\tools\Microsoft.Bcl.Build.targets')" Text="This project references NuGet package(s) that are missing on this computer. Enable NuGet Package Restore to download them.  For more information, see http://go.microsoft.com/fwlink/?LinkID=317567." HelpKeyword="BCLBUILD2001" />
+    <Error Condition="Exists('..\..\packages\Microsoft.Bcl.Build.1.0.14\tools\Microsoft.Bcl.Build.targets')" Text="The build restored NuGet packages. Build the project again to include these packages in the build. For more information, see http://go.microsoft.com/fwlink/?LinkID=317568." HelpKeyword="BCLBUILD2002" />
+  </Target>
+  <Import Project="$(SolutionDir)\.nuget\NuGet.targets" Condition="Exists('$(SolutionDir)\.nuget\NuGet.targets')" />
+  <Target Name="EnsureNuGetPackageBuildImports" BeforeTargets="PrepareForBuild">
+    <PropertyGroup>
+      <ErrorText>This project references NuGet package(s) that are missing on this computer. Enable NuGet Package Restore to download them.  For more information, see http://go.microsoft.com/fwlink/?LinkID=322105. The missing file is {0}.</ErrorText>
+    </PropertyGroup>
+    <Error Condition="!Exists('$(SolutionDir)\.nuget\NuGet.targets')" Text="$([System.String]::Format('$(ErrorText)', '$(SolutionDir)\.nuget\NuGet.targets'))" />
+  </Target>
+  <!-- To modify your build process, add your task inside one of the targets below and uncomment it. 
+       Other similar extension points exist, see Microsoft.Common.targets.
+  <Target Name="BeforeBuild">
+  </Target>
+  <Target Name="AfterBuild">
+  </Target>
+  -->
 </Project>